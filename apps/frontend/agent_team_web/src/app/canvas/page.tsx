"use client";

import React, { useRef } from "react";
import { useRouter } from "next/navigation";
import Image from "next/image";
import {
  Bot,
  Activity,
  Clock,
  AlertTriangle,
  Pause,
  CheckCircle,
  XCircle,
  ChevronRight,
  ChevronLeft,
} from "lucide-react";
import { useWorkflowsApi } from "@/lib/api/hooks/useWorkflowsApi";
import { useAuth } from "@/contexts/auth-context";
import { cn } from "@/lib/utils";
import { Card, CardContent, CardDescription, CardHeader, CardTitle } from "@/components/ui/card";
import { Badge } from "@/components/ui/badge";
import { Button } from "@/components/ui/button";
import {
  Tooltip,
  TooltipContent,
  TooltipProvider,
  TooltipTrigger,
} from "@/components/ui/tooltip";
import { WorkflowDeploymentStatus } from "@/types/workflow-enums";

// Type definitions
interface WorkflowItem {
  id: string;
  name: string;
  description: string;
  status: string;
  deploymentStatus: string;
  lastExecutionStatus: string;
  lastRunTime: Date | null;
  createdAt: Date;
  updatedAt: Date;
  executionCount: number;
  successRate: number;
  averageDuration: number;
  trigger: string | null;
  tags: string[];
  logoUrl: string | null;
  active: boolean;
  version: string;
}

interface RawWorkflow {
  id: string;
  name?: string;
  description?: string | null;
  status?: string;
  deployment_status?: string | null;
  latest_execution_status?: string | null;
  latest_execution_time?: number | string | null;
  created_at?: number | string | null;
  updated_at?: number | string | null;
  execution_count?: number;
  success_rate?: number;
  average_duration?: number;
  trigger?: string | null;
  tags?: string[];
  logo_url?: string | null;
  active?: boolean;
  version?: string;
}

// Define deployment status configuration outside component for consistency
<<<<<<< HEAD
// Aligned with backend WorkflowDeploymentStatus enum
const deploymentStatusConfig = {
  UNDEPLOYED: { icon: Pause, label: "Undeployed", color: "text-gray-500", bg: "bg-gray-50", variant: "outline" as const },
  DEPLOYING: { icon: Activity, label: "Deploying", color: "text-blue-500", bg: "bg-blue-50", variant: "secondary" as const },
  DEPLOYED: { icon: CheckCircle, label: "Deployed", color: "text-green-500", bg: "bg-green-50", variant: "default" as const },
  DEPLOYMENT_FAILED: { icon: XCircle, label: "Failed", color: "text-red-500", bg: "bg-red-50", variant: "destructive" as const },
=======
// Aligned with backend WorkflowDeploymentStatus enum (pending, deployed, failed, undeployed)
const deploymentStatusConfig = {
  pending: { icon: Activity, label: "Pending", color: "text-blue-500", bg: "bg-blue-50", variant: "secondary" as const },
  deployed: { icon: CheckCircle, label: "Deployed", color: "text-green-500", bg: "bg-green-50", variant: "default" as const },
  failed: { icon: XCircle, label: "Failed", color: "text-red-500", bg: "bg-red-50", variant: "destructive" as const },
  undeployed: { icon: Pause, label: "Undeployed", color: "text-gray-500", bg: "bg-gray-50", variant: "outline" as const },
>>>>>>> 043fe281
};

function CanvasPage() {
  const router = useRouter();
  const { session, loading: authLoading } = useAuth();
  const { workflows, isLoading, isError, error, mutate } = useWorkflowsApi();
  const [searchQuery] = React.useState("");
  const [statusFilter] = React.useState("all");
  const scrollRefs = useRef<Record<string, HTMLElement | null>>({});
  const [scrollStates, setScrollStates] = React.useState<Record<string, { showLeft: boolean; showRight: boolean }>>({});

  const handleRefresh = () => {
    mutate();
  };

  // Handle scroll events to show/hide navigation buttons
  const handleScroll = (e: React.UIEvent<HTMLDivElement>, status: string) => {
    const element = e.currentTarget;
    const showLeft = element.scrollLeft > 0;
    const showRight = element.scrollLeft < element.scrollWidth - element.clientWidth - 10;

    setScrollStates(prev => ({
      ...prev,
      [status]: { showLeft, showRight }
    }));
  };

  // Scroll left function
  const scrollLeft = (status: string) => {
    const element = scrollRefs.current[status];
    if (element) {
      element.scrollBy({ left: -1000, behavior: 'smooth' });
    }
  };

  // Scroll right function
  const scrollRight = (status: string) => {
    const element = scrollRefs.current[status];
    if (element) {
      element.scrollBy({ left: 1000, behavior: 'smooth' });
    }
  };


  // Transform API data to display format
  const workflowsList = React.useMemo(() => {
    // Handle the API response structure
    let workflowArray: RawWorkflow[] = [];

    if (workflows) {
      if (Array.isArray(workflows)) {
        workflowArray = workflows;
      } else if (typeof workflows === 'object' && 'workflows' in workflows && Array.isArray((workflows as { workflows: RawWorkflow[] }).workflows)) {
        workflowArray = (workflows as { workflows: RawWorkflow[] }).workflows;
      }
    }

    if (workflowArray.length === 0) return [];

    let filteredWorkflows = workflowArray.map((workflow: RawWorkflow): WorkflowItem => ({
      id: workflow.id,
      name: workflow.name || "Unnamed Workflow",
      description: workflow.description || "",
      status: workflow.status || "pending",
<<<<<<< HEAD
      deploymentStatus: workflow.deployment_status || WorkflowDeploymentStatus.Undeployed,
=======
      deploymentStatus: workflow.deployment_status || "pending",
>>>>>>> 043fe281
      lastExecutionStatus: workflow.latest_execution_status || "pending",
      lastRunTime: workflow.latest_execution_time
        ? (typeof workflow.latest_execution_time === 'number'
          ? new Date(workflow.latest_execution_time * 1000)
          : new Date(workflow.latest_execution_time))
        : null,
      createdAt: workflow.created_at
        ? (typeof workflow.created_at === 'number'
          ? new Date(workflow.created_at * 1000)
          : new Date(workflow.created_at))
        : new Date(),
      updatedAt: workflow.updated_at
        ? (typeof workflow.updated_at === 'number'
          ? new Date(workflow.updated_at * 1000)
          : new Date(workflow.updated_at))
        : new Date(),
      executionCount: workflow.execution_count || 0,
      successRate: workflow.success_rate || 0,
      averageDuration: workflow.average_duration || 0,
      trigger: workflow.trigger || null,
      tags: workflow.tags || [],
      logoUrl: workflow.logo_url || null,
      active: workflow.active !== undefined ? workflow.active : true,
      version: workflow.version || "1.0.0",
    }));

    // Apply filters
    if (searchQuery) {
      filteredWorkflows = filteredWorkflows.filter(
        (w: WorkflowItem) =>
          w.name.toLowerCase().includes(searchQuery.toLowerCase()) ||
          w.description.toLowerCase().includes(searchQuery.toLowerCase())
      );
    }

    if (statusFilter !== "all") {
      filteredWorkflows = filteredWorkflows.filter(
        (w: WorkflowItem) => w.deploymentStatus === statusFilter
      );
    }

    return filteredWorkflows;
  }, [workflows, searchQuery, statusFilter]);

  // Initialize scroll states after data loads
  React.useEffect(() => {
    if (!workflows || isLoading) return;

    // Use setTimeout to ensure DOM is ready
    const timer = setTimeout(() => {
      const initialStates: Record<string, { showLeft: boolean; showRight: boolean }> = {};
      Object.keys(deploymentStatusConfig).forEach(status => {
        const element = scrollRefs.current[status];
        if (element) {
          initialStates[status] = {
            showLeft: false,
            showRight: element.scrollWidth > element.clientWidth
          };
        }
      });
      setScrollStates(initialStates);
    }, 100);

    return () => clearTimeout(timer);
  }, [workflows, isLoading]);

  const getTimeAgo = (date: Date | null): string => {
    if (!date) return "Never";
    const seconds = Math.floor((Date.now() - date.getTime()) / 1000);

    if (seconds < 60) return "just now";
    if (seconds < 3600) return `${Math.floor(seconds / 60)}m ago`;
    if (seconds < 86400) return `${Math.floor(seconds / 3600)}h ago`;
    if (seconds < 604800) return `${Math.floor(seconds / 86400)}d ago`;

    return date.toLocaleDateString();
  };

  // Helper function to get status color
  const getStatusColor = (status: string) => {
    switch (status) {
      case "deployed":
        return "text-green-600 bg-green-50 border-green-200 dark:text-green-400 dark:bg-green-950 dark:border-green-800";
      case "undeployed":
        return "text-orange-600 bg-orange-50 border-orange-200 dark:text-orange-400 dark:bg-orange-950 dark:border-orange-800";
      case "pending":
        return "text-blue-600 bg-blue-50 border-blue-200 dark:text-blue-400 dark:bg-blue-950 dark:border-blue-800";
      case "failed":
        return "text-red-600 bg-red-50 border-red-200 dark:text-red-400 dark:bg-red-950 dark:border-red-800";
      default:
        return "text-gray-600 bg-gray-50 border-gray-200 dark:text-gray-400 dark:bg-gray-950 dark:border-gray-800";
    }
  };

  // Skeleton Loading Component
  const SkeletonCard = () => (
    <Card className="flex-shrink-0 w-96 h-72 overflow-hidden rounded-2xl border bg-card text-card-foreground shadow-sm relative">
      <CardHeader className="pb-3">
        <div className="flex items-start justify-between gap-3">
          <div className="flex items-center gap-3">
            <div className="h-12 w-12 rounded-lg bg-gray-200 dark:bg-gray-700 animate-pulse" />
            <div className="flex-1">
              <div className="h-4 bg-gray-200 dark:bg-gray-700 rounded animate-pulse mb-2" />
              <div className="flex items-center gap-1.5">
                <div className="h-6 w-16 bg-gray-200 dark:bg-gray-700 rounded animate-pulse" />
                <div className="h-6 w-12 bg-gray-200 dark:bg-gray-700 rounded animate-pulse" />
              </div>
            </div>
          </div>
        </div>
      </CardHeader>
      <CardContent className="space-y-4 pb-8">
        <div>
          <div className="h-3 bg-gray-200 dark:bg-gray-700 rounded animate-pulse mb-1.5" />
          <div className="space-y-1">
            <div className="h-3 bg-gray-200 dark:bg-gray-700 rounded animate-pulse" />
            <div className="h-3 bg-gray-200 dark:bg-gray-700 rounded animate-pulse w-3/4" />
          </div>
        </div>
      </CardContent>
      <div className="absolute bottom-3 left-0 right-0 px-4 py-1 flex justify-between items-center">
        <div className="h-3 w-12 bg-gray-200 dark:bg-gray-700 rounded animate-pulse" />
        <div className="h-3 w-20 bg-gray-200 dark:bg-gray-700 rounded animate-pulse" />
      </div>
    </Card>
  );

  // Loading state with skeleton
  if (authLoading || (isLoading && workflowsList.length === 0)) {
    return (
      <div className="h-full">
        <div className="px-6 pt-16 pb-6">
          {/* Skeleton for each status group */}
          {Object.entries(deploymentStatusConfig).map(([status, config]) => (
            <div key={status} className="mb-8">
              <div className="flex items-center justify-between mb-4">
                <div className="flex items-center gap-2">
                  <config.icon className={`w-4 h-4 ${config.color}`} />
                  <div className="h-4 w-16 bg-gray-200 dark:bg-gray-700 rounded animate-pulse" />
                  <div className="h-5 w-6 bg-gray-200 dark:bg-gray-700 rounded animate-pulse" />
                </div>
                <div className="h-4 w-16 bg-gray-200 dark:bg-gray-700 rounded animate-pulse" />
              </div>

              <div className="overflow-x-auto">
                <div className="flex gap-4 pb-4" style={{ width: 'max-content' }}>
                  {[1, 2, 3, 4, 5].map((i) => (
                    <SkeletonCard key={i} />
                  ))}
                </div>
              </div>
            </div>
          ))}
        </div>
      </div>
    );
  }

  // Not authenticated
  if (!session) {
    return (
      <div className="h-full flex items-center justify-center">
        <Card className="w-full max-w-md">
          <CardHeader className="text-center">
            <Bot className="w-12 h-12 mx-auto mb-4 text-primary" />
            <CardTitle>Authentication Required</CardTitle>
            <CardDescription>
              Please sign in to access your workflows
            </CardDescription>
          </CardHeader>
        </Card>
      </div>
    );
  }

  // Error state
  if (isError && !isLoading) {
    return (
      <div className="h-full flex items-center justify-center">
        <div className="text-center">
          <AlertTriangle className="w-8 h-8 mx-auto mb-4 text-destructive" />
          <p className="text-destructive mb-2">{error?.message || "Failed to load workflows"}</p>
          <Button onClick={handleRefresh}>Retry</Button>
        </div>
      </div>
    );
  }

  return (
    <div className="h-full">
      <div className="px-6 pt-16 pb-6">

        {/* Group by Status */}
        {Object.entries(deploymentStatusConfig).map(([status, config]) => {
          const statusWorkflows = workflowsList.filter((w: WorkflowItem) => w.deploymentStatus === status);

          if (statusWorkflows.length === 0) return null;

          return (
            <div key={status} className="mb-8">
              <div className="flex items-center justify-between mb-4">
                <div className="flex items-center gap-2">
                  <config.icon className={cn("w-4 h-4", config.color)} />
                  <h2 className="text-sm font-medium">{config.label}</h2>
                  <Badge variant="outline" className="text-xs">
                    {statusWorkflows.length}
                  </Badge>
                </div>
                <button className="text-sm text-muted-foreground hover:text-foreground transition-colors flex items-center gap-1">
                  View all
                  <ChevronRight className="h-3 w-3" />
                </button>
              </div>

              {/* Horizontal Scrolling Cards with Navigation */}
              <div className="relative">
                {/* Left Edge Shadow */}
                {scrollStates[status]?.showLeft && (
                  <div className="absolute left-0 top-0 bottom-0 w-20 pointer-events-none z-10 bg-gradient-to-r from-[#F8F8F8] dark:from-background to-transparent" />
                )}

                {/* Right Edge Shadow */}
                {scrollStates[status]?.showRight && (
                  <div className="absolute right-0 top-0 bottom-0 w-20 pointer-events-none z-10 bg-gradient-to-l from-[#F8F8F8] dark:from-background to-transparent" />
                )}

                {/* Scroll Container */}
                <div
                  className="overflow-x-auto scroll-smooth"
                  ref={el => {
                    // Store ref for this status group
                    if (!scrollRefs.current) scrollRefs.current = {};
                    scrollRefs.current[status] = el;
                  }}
                  onScroll={(e) => handleScroll(e, status)}
                >
                  <div className="flex gap-4 pb-4" style={{ width: 'max-content' }}>
                    {statusWorkflows.map((workflow: WorkflowItem) => {
<<<<<<< HEAD
                    const deploymentConfig = deploymentStatusConfig[workflow.deploymentStatus as keyof typeof deploymentStatusConfig] || deploymentStatusConfig.UNDEPLOYED;
=======
                    const deploymentConfig = deploymentStatusConfig[workflow.deploymentStatus as keyof typeof deploymentStatusConfig] || deploymentStatusConfig.pending;
>>>>>>> 043fe281

                    return (
                      <Card
                        key={workflow.id}
                        className="flex-shrink-0 w-96 h-72 overflow-hidden rounded-2xl border bg-card text-card-foreground shadow-sm transition-shadow duration-300 hover:shadow-md relative cursor-pointer"
                        onClick={() => router.push(`/workflow/${workflow.id}`)}
                      >
                        <CardHeader className="pb-3">
                          <div className="flex items-start justify-between gap-3">
                            <div className="flex items-center gap-3">
                              <div className="relative h-12 w-12 overflow-hidden rounded-lg bg-muted">
                                {workflow.logoUrl ? (
                                  <Image
                                    src={workflow.logoUrl}
                                    alt={`${workflow.name} logo`}
                                    fill
                                    className="object-cover"
                                    loading="lazy"
                                  />
                                ) : (
                                  <div className="h-full w-full flex items-center justify-center bg-primary/10">
                                    <Bot className="w-6 h-6 text-primary" />
                                  </div>
                                )}
                              </div>
                              <div className="flex-1">
                                <h3 className="text-sm font-semibold leading-tight text-foreground">
                                  {workflow.name}
                                </h3>
                                <div className="mt-1.5 flex items-center gap-1.5 flex-wrap">
                                  <Badge
                                    variant="outline"
                                    className={cn("font-medium text-[10px] px-1 py-0", getStatusColor(status))}
                                  >
                                    {deploymentConfig.label}
                                  </Badge>
                                  {/* Tags inline with status */}
                                  {workflow.tags && workflow.tags.length > 0 && (
                                    <>
                                      {workflow.tags.map((tag: string, index: number) => (
                                        <Badge key={index} variant="secondary" className="text-[10px] px-1 py-0">
                                          {tag}
                                        </Badge>
                                      ))}
                                    </>
                                  )}
                                </div>
                              </div>
                            </div>
                          </div>
                        </CardHeader>

                        <CardContent className="space-y-4 pb-8">
                          <div>
                            <h4 className="text-xs font-medium text-foreground mb-1.5">Description</h4>
                            <TooltipProvider>
                              <Tooltip>
                                <TooltipTrigger asChild>
                                  <p className="text-xs leading-relaxed text-muted-foreground line-clamp-3">
                                    {workflow.description || "No description available"}
                                  </p>
                                </TooltipTrigger>
                                {workflow.description && workflow.description.length > 100 && (
                                  <TooltipContent className="max-w-xs">
                                    <p className="text-sm">{workflow.description}</p>
                                  </TooltipContent>
                                )}
                              </Tooltip>
                            </TooltipProvider>
                          </div>
                        </CardContent>

                        {/* Fixed bottom row with version and timestamp at very bottom of card */}
                        <div className="absolute bottom-3 left-0 right-0 px-4 py-1 flex justify-between items-center text-xs text-muted-foreground">
                          <span>v{workflow.version}</span>
                          <span>Updated: {getTimeAgo(workflow.updatedAt)}</span>
                        </div>
                      </Card>
                    );
                  })}
                  </div>
                </div>

                {/* Navigation Buttons */}
                {scrollStates[status]?.showLeft && (
                  <button
                    className="absolute left-2 top-1/2 -translate-y-1/2 w-8 h-8 bg-white dark:bg-gray-900 rounded-full flex items-center justify-center hover:scale-105 transition-transform z-20"
                    style={{
                      boxShadow: '0 2px 8px rgba(0, 0, 0, 0.12), 0 1px 3px rgba(0, 0, 0, 0.08)'
                    }}
                    onClick={() => scrollLeft(status)}
                  >
                    <ChevronLeft className="h-4 w-4 text-gray-700 dark:text-gray-200" />
                  </button>
                )}

                {scrollStates[status]?.showRight && (
                  <button
                    className="absolute right-2 top-1/2 -translate-y-1/2 w-8 h-8 bg-white dark:bg-gray-900 rounded-full flex items-center justify-center hover:scale-105 transition-transform z-20"
                    style={{
                      boxShadow: '0 2px 8px rgba(0, 0, 0, 0.12), 0 1px 3px rgba(0, 0, 0, 0.08)'
                    }}
                    onClick={() => scrollRight(status)}
                  >
                    <ChevronRight className="h-4 w-4 text-gray-700 dark:text-gray-200" />
                  </button>
                )}
              </div>
            </div>
          );
        })}

        {/* Empty State */}
        {workflowsList.length === 0 && (
          <div className="mb-8">
            <Card className="p-8">
              <div className="text-center">
                <Bot className="w-12 h-12 mx-auto mb-4 text-muted-foreground" />
                <p className="text-lg font-medium mb-2">No assistants yet</p>
                <p className="text-sm text-muted-foreground">
                  Create your first assistant to get started
                </p>
              </div>
            </Card>
          </div>
        )}
      </div>
    </div>
  );
}

export default CanvasPage;<|MERGE_RESOLUTION|>--- conflicted
+++ resolved
@@ -17,7 +17,13 @@
 import { useWorkflowsApi } from "@/lib/api/hooks/useWorkflowsApi";
 import { useAuth } from "@/contexts/auth-context";
 import { cn } from "@/lib/utils";
-import { Card, CardContent, CardDescription, CardHeader, CardTitle } from "@/components/ui/card";
+import {
+  Card,
+  CardContent,
+  CardDescription,
+  CardHeader,
+  CardTitle,
+} from "@/components/ui/card";
 import { Badge } from "@/components/ui/badge";
 import { Button } from "@/components/ui/button";
 import {
@@ -70,21 +76,36 @@
 }
 
 // Define deployment status configuration outside component for consistency
-<<<<<<< HEAD
 // Aligned with backend WorkflowDeploymentStatus enum
 const deploymentStatusConfig = {
-  UNDEPLOYED: { icon: Pause, label: "Undeployed", color: "text-gray-500", bg: "bg-gray-50", variant: "outline" as const },
-  DEPLOYING: { icon: Activity, label: "Deploying", color: "text-blue-500", bg: "bg-blue-50", variant: "secondary" as const },
-  DEPLOYED: { icon: CheckCircle, label: "Deployed", color: "text-green-500", bg: "bg-green-50", variant: "default" as const },
-  DEPLOYMENT_FAILED: { icon: XCircle, label: "Failed", color: "text-red-500", bg: "bg-red-50", variant: "destructive" as const },
-=======
-// Aligned with backend WorkflowDeploymentStatus enum (pending, deployed, failed, undeployed)
-const deploymentStatusConfig = {
-  pending: { icon: Activity, label: "Pending", color: "text-blue-500", bg: "bg-blue-50", variant: "secondary" as const },
-  deployed: { icon: CheckCircle, label: "Deployed", color: "text-green-500", bg: "bg-green-50", variant: "default" as const },
-  failed: { icon: XCircle, label: "Failed", color: "text-red-500", bg: "bg-red-50", variant: "destructive" as const },
-  undeployed: { icon: Pause, label: "Undeployed", color: "text-gray-500", bg: "bg-gray-50", variant: "outline" as const },
->>>>>>> 043fe281
+  UNDEPLOYED: {
+    icon: Pause,
+    label: "Undeployed",
+    color: "text-gray-500",
+    bg: "bg-gray-50",
+    variant: "outline" as const,
+  },
+  DEPLOYING: {
+    icon: Activity,
+    label: "Deploying",
+    color: "text-blue-500",
+    bg: "bg-blue-50",
+    variant: "secondary" as const,
+  },
+  DEPLOYED: {
+    icon: CheckCircle,
+    label: "Deployed",
+    color: "text-green-500",
+    bg: "bg-green-50",
+    variant: "default" as const,
+  },
+  DEPLOYMENT_FAILED: {
+    icon: XCircle,
+    label: "Failed",
+    color: "text-red-500",
+    bg: "bg-red-50",
+    variant: "destructive" as const,
+  },
 };
 
 function CanvasPage() {
@@ -94,7 +115,9 @@
   const [searchQuery] = React.useState("");
   const [statusFilter] = React.useState("all");
   const scrollRefs = useRef<Record<string, HTMLElement | null>>({});
-  const [scrollStates, setScrollStates] = React.useState<Record<string, { showLeft: boolean; showRight: boolean }>>({});
+  const [scrollStates, setScrollStates] = React.useState<
+    Record<string, { showLeft: boolean; showRight: boolean }>
+  >({});
 
   const handleRefresh = () => {
     mutate();
@@ -104,11 +127,12 @@
   const handleScroll = (e: React.UIEvent<HTMLDivElement>, status: string) => {
     const element = e.currentTarget;
     const showLeft = element.scrollLeft > 0;
-    const showRight = element.scrollLeft < element.scrollWidth - element.clientWidth - 10;
-
-    setScrollStates(prev => ({
+    const showRight =
+      element.scrollLeft < element.scrollWidth - element.clientWidth - 10;
+
+    setScrollStates((prev) => ({
       ...prev,
-      [status]: { showLeft, showRight }
+      [status]: { showLeft, showRight },
     }));
   };
 
@@ -116,7 +140,7 @@
   const scrollLeft = (status: string) => {
     const element = scrollRefs.current[status];
     if (element) {
-      element.scrollBy({ left: -1000, behavior: 'smooth' });
+      element.scrollBy({ left: -1000, behavior: "smooth" });
     }
   };
 
@@ -124,10 +148,9 @@
   const scrollRight = (status: string) => {
     const element = scrollRefs.current[status];
     if (element) {
-      element.scrollBy({ left: 1000, behavior: 'smooth' });
+      element.scrollBy({ left: 1000, behavior: "smooth" });
     }
   };
-
 
   // Transform API data to display format
   const workflowsList = React.useMemo(() => {
@@ -137,48 +160,51 @@
     if (workflows) {
       if (Array.isArray(workflows)) {
         workflowArray = workflows;
-      } else if (typeof workflows === 'object' && 'workflows' in workflows && Array.isArray((workflows as { workflows: RawWorkflow[] }).workflows)) {
+      } else if (
+        typeof workflows === "object" &&
+        "workflows" in workflows &&
+        Array.isArray((workflows as { workflows: RawWorkflow[] }).workflows)
+      ) {
         workflowArray = (workflows as { workflows: RawWorkflow[] }).workflows;
       }
     }
 
     if (workflowArray.length === 0) return [];
 
-    let filteredWorkflows = workflowArray.map((workflow: RawWorkflow): WorkflowItem => ({
-      id: workflow.id,
-      name: workflow.name || "Unnamed Workflow",
-      description: workflow.description || "",
-      status: workflow.status || "pending",
-<<<<<<< HEAD
-      deploymentStatus: workflow.deployment_status || WorkflowDeploymentStatus.Undeployed,
-=======
-      deploymentStatus: workflow.deployment_status || "pending",
->>>>>>> 043fe281
-      lastExecutionStatus: workflow.latest_execution_status || "pending",
-      lastRunTime: workflow.latest_execution_time
-        ? (typeof workflow.latest_execution_time === 'number'
-          ? new Date(workflow.latest_execution_time * 1000)
-          : new Date(workflow.latest_execution_time))
-        : null,
-      createdAt: workflow.created_at
-        ? (typeof workflow.created_at === 'number'
-          ? new Date(workflow.created_at * 1000)
-          : new Date(workflow.created_at))
-        : new Date(),
-      updatedAt: workflow.updated_at
-        ? (typeof workflow.updated_at === 'number'
-          ? new Date(workflow.updated_at * 1000)
-          : new Date(workflow.updated_at))
-        : new Date(),
-      executionCount: workflow.execution_count || 0,
-      successRate: workflow.success_rate || 0,
-      averageDuration: workflow.average_duration || 0,
-      trigger: workflow.trigger || null,
-      tags: workflow.tags || [],
-      logoUrl: workflow.logo_url || null,
-      active: workflow.active !== undefined ? workflow.active : true,
-      version: workflow.version || "1.0.0",
-    }));
+    let filteredWorkflows = workflowArray.map(
+      (workflow: RawWorkflow): WorkflowItem => ({
+        id: workflow.id,
+        name: workflow.name || "Unnamed Workflow",
+        description: workflow.description || "",
+        status: workflow.status || "pending",
+        deploymentStatus:
+          workflow.deployment_status || WorkflowDeploymentStatus.Undeployed,
+        lastExecutionStatus: workflow.latest_execution_status || "pending",
+        lastRunTime: workflow.latest_execution_time
+          ? typeof workflow.latest_execution_time === "number"
+            ? new Date(workflow.latest_execution_time * 1000)
+            : new Date(workflow.latest_execution_time)
+          : null,
+        createdAt: workflow.created_at
+          ? typeof workflow.created_at === "number"
+            ? new Date(workflow.created_at * 1000)
+            : new Date(workflow.created_at)
+          : new Date(),
+        updatedAt: workflow.updated_at
+          ? typeof workflow.updated_at === "number"
+            ? new Date(workflow.updated_at * 1000)
+            : new Date(workflow.updated_at)
+          : new Date(),
+        executionCount: workflow.execution_count || 0,
+        successRate: workflow.success_rate || 0,
+        averageDuration: workflow.average_duration || 0,
+        trigger: workflow.trigger || null,
+        tags: workflow.tags || [],
+        logoUrl: workflow.logo_url || null,
+        active: workflow.active !== undefined ? workflow.active : true,
+        version: workflow.version || "1.0.0",
+      })
+    );
 
     // Apply filters
     if (searchQuery) {
@@ -204,13 +230,16 @@
 
     // Use setTimeout to ensure DOM is ready
     const timer = setTimeout(() => {
-      const initialStates: Record<string, { showLeft: boolean; showRight: boolean }> = {};
-      Object.keys(deploymentStatusConfig).forEach(status => {
+      const initialStates: Record<
+        string,
+        { showLeft: boolean; showRight: boolean }
+      > = {};
+      Object.keys(deploymentStatusConfig).forEach((status) => {
         const element = scrollRefs.current[status];
         if (element) {
           initialStates[status] = {
             showLeft: false,
-            showRight: element.scrollWidth > element.clientWidth
+            showRight: element.scrollWidth > element.clientWidth,
           };
         }
       });
@@ -299,7 +328,10 @@
               </div>
 
               <div className="overflow-x-auto">
-                <div className="flex gap-4 pb-4" style={{ width: 'max-content' }}>
+                <div
+                  className="flex gap-4 pb-4"
+                  style={{ width: "max-content" }}
+                >
                   {[1, 2, 3, 4, 5].map((i) => (
                     <SkeletonCard key={i} />
                   ))}
@@ -335,7 +367,9 @@
       <div className="h-full flex items-center justify-center">
         <div className="text-center">
           <AlertTriangle className="w-8 h-8 mx-auto mb-4 text-destructive" />
-          <p className="text-destructive mb-2">{error?.message || "Failed to load workflows"}</p>
+          <p className="text-destructive mb-2">
+            {error?.message || "Failed to load workflows"}
+          </p>
           <Button onClick={handleRefresh}>Retry</Button>
         </div>
       </div>
@@ -345,10 +379,11 @@
   return (
     <div className="h-full">
       <div className="px-6 pt-16 pb-6">
-
         {/* Group by Status */}
         {Object.entries(deploymentStatusConfig).map(([status, config]) => {
-          const statusWorkflows = workflowsList.filter((w: WorkflowItem) => w.deploymentStatus === status);
+          const statusWorkflows = workflowsList.filter(
+            (w: WorkflowItem) => w.deploymentStatus === status
+          );
 
           if (statusWorkflows.length === 0) return null;
 
@@ -383,100 +418,122 @@
                 {/* Scroll Container */}
                 <div
                   className="overflow-x-auto scroll-smooth"
-                  ref={el => {
+                  ref={(el) => {
                     // Store ref for this status group
                     if (!scrollRefs.current) scrollRefs.current = {};
                     scrollRefs.current[status] = el;
                   }}
                   onScroll={(e) => handleScroll(e, status)}
                 >
-                  <div className="flex gap-4 pb-4" style={{ width: 'max-content' }}>
+                  <div
+                    className="flex gap-4 pb-4"
+                    style={{ width: "max-content" }}
+                  >
                     {statusWorkflows.map((workflow: WorkflowItem) => {
-<<<<<<< HEAD
-                    const deploymentConfig = deploymentStatusConfig[workflow.deploymentStatus as keyof typeof deploymentStatusConfig] || deploymentStatusConfig.UNDEPLOYED;
-=======
-                    const deploymentConfig = deploymentStatusConfig[workflow.deploymentStatus as keyof typeof deploymentStatusConfig] || deploymentStatusConfig.pending;
->>>>>>> 043fe281
-
-                    return (
-                      <Card
-                        key={workflow.id}
-                        className="flex-shrink-0 w-96 h-72 overflow-hidden rounded-2xl border bg-card text-card-foreground shadow-sm transition-shadow duration-300 hover:shadow-md relative cursor-pointer"
-                        onClick={() => router.push(`/workflow/${workflow.id}`)}
-                      >
-                        <CardHeader className="pb-3">
-                          <div className="flex items-start justify-between gap-3">
-                            <div className="flex items-center gap-3">
-                              <div className="relative h-12 w-12 overflow-hidden rounded-lg bg-muted">
-                                {workflow.logoUrl ? (
-                                  <Image
-                                    src={workflow.logoUrl}
-                                    alt={`${workflow.name} logo`}
-                                    fill
-                                    className="object-cover"
-                                    loading="lazy"
-                                  />
-                                ) : (
-                                  <div className="h-full w-full flex items-center justify-center bg-primary/10">
-                                    <Bot className="w-6 h-6 text-primary" />
+                      const deploymentConfig =
+                        deploymentStatusConfig[
+                          workflow.deploymentStatus as keyof typeof deploymentStatusConfig
+                        ] || deploymentStatusConfig.UNDEPLOYED;
+
+                      return (
+                        <Card
+                          key={workflow.id}
+                          className="flex-shrink-0 w-96 h-72 overflow-hidden rounded-2xl border bg-card text-card-foreground shadow-sm transition-shadow duration-300 hover:shadow-md relative cursor-pointer"
+                          onClick={() =>
+                            router.push(`/workflow/${workflow.id}`)
+                          }
+                        >
+                          <CardHeader className="pb-3">
+                            <div className="flex items-start justify-between gap-3">
+                              <div className="flex items-center gap-3">
+                                <div className="relative h-12 w-12 overflow-hidden rounded-lg bg-muted">
+                                  {workflow.logoUrl ? (
+                                    <Image
+                                      src={workflow.logoUrl}
+                                      alt={`${workflow.name} logo`}
+                                      fill
+                                      className="object-cover"
+                                      loading="lazy"
+                                    />
+                                  ) : (
+                                    <div className="h-full w-full flex items-center justify-center bg-primary/10">
+                                      <Bot className="w-6 h-6 text-primary" />
+                                    </div>
+                                  )}
+                                </div>
+                                <div className="flex-1">
+                                  <h3 className="text-sm font-semibold leading-tight text-foreground">
+                                    {workflow.name}
+                                  </h3>
+                                  <div className="mt-1.5 flex items-center gap-1.5 flex-wrap">
+                                    <Badge
+                                      variant="outline"
+                                      className={cn(
+                                        "font-medium text-[10px] px-1 py-0",
+                                        getStatusColor(status)
+                                      )}
+                                    >
+                                      {deploymentConfig.label}
+                                    </Badge>
+                                    {/* Tags inline with status */}
+                                    {workflow.tags &&
+                                      workflow.tags.length > 0 && (
+                                        <>
+                                          {workflow.tags.map(
+                                            (tag: string, index: number) => (
+                                              <Badge
+                                                key={index}
+                                                variant="secondary"
+                                                className="text-[10px] px-1 py-0"
+                                              >
+                                                {tag}
+                                              </Badge>
+                                            )
+                                          )}
+                                        </>
+                                      )}
                                   </div>
-                                )}
-                              </div>
-                              <div className="flex-1">
-                                <h3 className="text-sm font-semibold leading-tight text-foreground">
-                                  {workflow.name}
-                                </h3>
-                                <div className="mt-1.5 flex items-center gap-1.5 flex-wrap">
-                                  <Badge
-                                    variant="outline"
-                                    className={cn("font-medium text-[10px] px-1 py-0", getStatusColor(status))}
-                                  >
-                                    {deploymentConfig.label}
-                                  </Badge>
-                                  {/* Tags inline with status */}
-                                  {workflow.tags && workflow.tags.length > 0 && (
-                                    <>
-                                      {workflow.tags.map((tag: string, index: number) => (
-                                        <Badge key={index} variant="secondary" className="text-[10px] px-1 py-0">
-                                          {tag}
-                                        </Badge>
-                                      ))}
-                                    </>
-                                  )}
                                 </div>
                               </div>
                             </div>
+                          </CardHeader>
+
+                          <CardContent className="space-y-4 pb-8">
+                            <div>
+                              <h4 className="text-xs font-medium text-foreground mb-1.5">
+                                Description
+                              </h4>
+                              <TooltipProvider>
+                                <Tooltip>
+                                  <TooltipTrigger asChild>
+                                    <p className="text-xs leading-relaxed text-muted-foreground line-clamp-3">
+                                      {workflow.description ||
+                                        "No description available"}
+                                    </p>
+                                  </TooltipTrigger>
+                                  {workflow.description &&
+                                    workflow.description.length > 100 && (
+                                      <TooltipContent className="max-w-xs">
+                                        <p className="text-sm">
+                                          {workflow.description}
+                                        </p>
+                                      </TooltipContent>
+                                    )}
+                                </Tooltip>
+                              </TooltipProvider>
+                            </div>
+                          </CardContent>
+
+                          {/* Fixed bottom row with version and timestamp at very bottom of card */}
+                          <div className="absolute bottom-3 left-0 right-0 px-4 py-1 flex justify-between items-center text-xs text-muted-foreground">
+                            <span>v{workflow.version}</span>
+                            <span>
+                              Updated: {getTimeAgo(workflow.updatedAt)}
+                            </span>
                           </div>
-                        </CardHeader>
-
-                        <CardContent className="space-y-4 pb-8">
-                          <div>
-                            <h4 className="text-xs font-medium text-foreground mb-1.5">Description</h4>
-                            <TooltipProvider>
-                              <Tooltip>
-                                <TooltipTrigger asChild>
-                                  <p className="text-xs leading-relaxed text-muted-foreground line-clamp-3">
-                                    {workflow.description || "No description available"}
-                                  </p>
-                                </TooltipTrigger>
-                                {workflow.description && workflow.description.length > 100 && (
-                                  <TooltipContent className="max-w-xs">
-                                    <p className="text-sm">{workflow.description}</p>
-                                  </TooltipContent>
-                                )}
-                              </Tooltip>
-                            </TooltipProvider>
-                          </div>
-                        </CardContent>
-
-                        {/* Fixed bottom row with version and timestamp at very bottom of card */}
-                        <div className="absolute bottom-3 left-0 right-0 px-4 py-1 flex justify-between items-center text-xs text-muted-foreground">
-                          <span>v{workflow.version}</span>
-                          <span>Updated: {getTimeAgo(workflow.updatedAt)}</span>
-                        </div>
-                      </Card>
-                    );
-                  })}
+                        </Card>
+                      );
+                    })}
                   </div>
                 </div>
 
@@ -485,7 +542,8 @@
                   <button
                     className="absolute left-2 top-1/2 -translate-y-1/2 w-8 h-8 bg-white dark:bg-gray-900 rounded-full flex items-center justify-center hover:scale-105 transition-transform z-20"
                     style={{
-                      boxShadow: '0 2px 8px rgba(0, 0, 0, 0.12), 0 1px 3px rgba(0, 0, 0, 0.08)'
+                      boxShadow:
+                        "0 2px 8px rgba(0, 0, 0, 0.12), 0 1px 3px rgba(0, 0, 0, 0.08)",
                     }}
                     onClick={() => scrollLeft(status)}
                   >
@@ -497,7 +555,8 @@
                   <button
                     className="absolute right-2 top-1/2 -translate-y-1/2 w-8 h-8 bg-white dark:bg-gray-900 rounded-full flex items-center justify-center hover:scale-105 transition-transform z-20"
                     style={{
-                      boxShadow: '0 2px 8px rgba(0, 0, 0, 0.12), 0 1px 3px rgba(0, 0, 0, 0.08)'
+                      boxShadow:
+                        "0 2px 8px rgba(0, 0, 0, 0.12), 0 1px 3px rgba(0, 0, 0, 0.08)",
                     }}
                     onClick={() => scrollRight(status)}
                   >
