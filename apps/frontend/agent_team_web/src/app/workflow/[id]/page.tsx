"use client";

import React, { useState, useEffect, useCallback, useRef } from "react";
import { useParams, useRouter } from "next/navigation";
import { motion, AnimatePresence } from "framer-motion";
import { PromptInputBox } from "@/components/ui/ai-prompt-box";
import { PanelResizer } from "@/components/ui/panel-resizer";
import { WorkflowEditor } from "@/components/workflow/WorkflowEditor";
import {
  User,
  Bot,
  Maximize2,
  StopCircle,
  RefreshCw,
  Clock,
  CheckCircle,
  XCircle,
  AlertCircle,
  ChevronDown,
  ChevronRight,
  MessageSquare,
  History,
} from "lucide-react";
import { useResizablePanel } from "@/hooks";
import { Badge } from "@/components/ui/badge";
import {
  WorkflowData,
  WorkflowConnection,
<<<<<<< HEAD
=======
  ConnectionType,
>>>>>>> b435214b
  WorkflowDataStructure,
} from "@/types/workflow";
import { useWorkflowActions } from "@/lib/api/hooks/useWorkflowsApi";
import { useRecentExecutionLogs } from "@/lib/api/hooks/useExecutionApi";
import { useToast } from "@/hooks/use-toast";
import { chatService, ChatSSEEvent } from "@/lib/api/chatService";
import { useLayout } from "@/components/ui/layout-wrapper";
import { usePageTitle } from "@/contexts/page-title-context";
import { useAuth } from "@/contexts/auth-context";
import { Skeleton } from "@/components/ui/skeleton";

interface Message {
  id: string;
  content: string;
  sender: "user" | "assistant";
  timestamp: Date;
}

// Helper function to get status badge variant and icon
const getExecutionStatusInfo = (status: string | null) => {
  if (!status)
    return {
      variant: "secondary" as const,
      icon: AlertCircle,
      label: "No runs yet",
    };

  const statusLower = status.toLowerCase();
  if (statusLower === "success" || statusLower === "completed") {
    return {
      variant: "default" as const,
      icon: CheckCircle,
      label: "Success",
      color: "text-green-600",
    };
  }
  if (statusLower === "error" || statusLower === "failed") {
    return {
      variant: "destructive" as const,
      icon: XCircle,
      label: "Failed",
      color: "text-red-600",
    };
  }
  if (statusLower === "running" || statusLower === "in_progress") {
    return {
      variant: "outline" as const,
      icon: RefreshCw,
      label: "Running",
      color: "text-blue-600",
    };
  }
  return {
    variant: "secondary" as const,
    icon: AlertCircle,
    label: status,
    color: "text-gray-600",
  };
};

// Helper function to format execution time
const formatExecutionTime = (time: string | null) => {
  if (!time) return "Never";

  try {
    const date = new Date(time);
    const now = new Date();
    const diffMs = now.getTime() - date.getTime();
    const diffMins = Math.floor(diffMs / 60000);
    const diffHours = Math.floor(diffMs / 3600000);
    const diffDays = Math.floor(diffMs / 86400000);

    if (diffMins < 1) return "Just now";
    if (diffMins < 60) return `${diffMins}m ago`;
    if (diffHours < 24) return `${diffHours}h ago`;
    if (diffDays < 7) return `${diffDays}d ago`;

    return date.toLocaleDateString();
  } catch {
    return time;
  }
};

const WorkflowDetailPage = () => {
  const params = useParams();
  const router = useRouter();
  const workflowId = params?.id as string;

  const [messages, setMessages] = useState<Message[]>([]);
  const [isLoading, setIsLoading] = useState(false);
  const [currentWorkflow, setCurrentWorkflow] = useState<WorkflowData | null>(
    null
  );
  const [isWorkflowExpanded, setIsWorkflowExpanded] = useState(false);
  const [isSavingWorkflow, setIsSavingWorkflow] = useState(false);
  const [streamCancelFn, setStreamCancelFn] = useState<(() => void) | null>(
    null
  );
  const [isStreaming, setIsStreaming] = useState(false);
  const [isLoadingWorkflow, setIsLoadingWorkflow] = useState(true);
  const [workflowName, setWorkflowName] = useState<string>("");
  const [workflowDescription, setWorkflowDescription] = useState<string>("");
  const [latestExecutionStatus, setLatestExecutionStatus] = useState<
    string | null
  >(null);
  const [latestExecutionTime, setLatestExecutionTime] = useState<string | null>(
    null
  );
  const [isChatExpanded, setIsChatExpanded] = useState(false);
  const [isExecutionLogsExpanded, setIsExecutionLogsExpanded] = useState(true);
  const messagesEndRef = useRef<HTMLDivElement>(null);
  const chatContainerRef = useRef<HTMLDivElement>(null);

  const { toast } = useToast();
  const { session } = useAuth();
  const { updateWorkflow, getWorkflow } = useWorkflowActions();

  // Fetch recent execution logs
  const {
    logs: executionLogs,
    isLoading: isLoadingLogs,
<<<<<<< HEAD
=======
    refresh: refreshLogs,
>>>>>>> b435214b
  } = useRecentExecutionLogs(workflowId, 10);
  useLayout();
  const { setCustomTitle } = usePageTitle();

  // Use the custom hook for resizable panels
  const {
    width: rightPanelWidth,
    isResizing,
    resizerProps,
    overlayProps,
  } = useResizablePanel({
    initialWidth: 384,
    minWidth: 300,
    maxWidthRatio: 0.6,
  });

  // Auto-scroll to bottom when new messages arrive
  const scrollToBottom = () => {
    messagesEndRef.current?.scrollIntoView({ behavior: "smooth" });
  };

  useEffect(() => {
    scrollToBottom();
  }, [messages]);

  // Fetch workflow details by ID
  useEffect(() => {
    const fetchWorkflowDetails = async () => {
      if (!workflowId) return;

      // Wait for authentication
      if (!session?.access_token) {
        console.log("Waiting for authentication...");
        return;
      }

      setIsLoadingWorkflow(true);
      try {
        const response = await getWorkflow(workflowId);

        // Handle no authentication case
        if (!response) {
          console.log("No response - user may not be authenticated");
          setIsLoadingWorkflow(false);
          return;
        }

        console.log("Workflow API response:", response);

        let workflowData: WorkflowDataStructure | null = null;

        // Handle different response structures
        if (response?.workflow) {
          // Response has a workflow property
          const workflow = response.workflow;

          // Check if workflow_data is a string and needs parsing
          if (typeof workflow.workflow_data === "string") {
            workflowData = JSON.parse(workflow.workflow_data);
          } else if (workflow.nodes && workflow.connections) {
            // workflow already has nodes and connections
            workflowData = workflow;
          } else {
            // workflow_data might be an object
            workflowData = workflow.workflow_data || workflow;
          }
        } else if (response?.workflow_data) {
          // Direct workflow_data in response
          if (typeof response.workflow_data === "string") {
            workflowData = JSON.parse(response.workflow_data);
          } else {
            workflowData = response.workflow_data;
          }
        } else if (response?.nodes) {
          // Direct workflow structure
          workflowData = response;
        }

        // Ensure workflowData has required properties
        if (workflowData) {
          // Don't manually convert connections - let the workflow editor's converter handle it
          // The apiWorkflowToEditor converter will properly map connections to React Flow edges
          console.log("📦 Workflow data loaded:", {
            nodes: workflowData.nodes?.length,
            connections: Array.isArray(workflowData.connections)
              ? workflowData.connections.length
              : "not array",
            hasEdges: !!workflowData.edges,
          });

          console.log("Processed workflow data:", workflowData);
          setCurrentWorkflow(workflowData as unknown as WorkflowData);

          // Set workflow name and description from metadata or fallback locations
          // Priority: workflow.metadata > workflowData.metadata > workflow direct > workflowData direct
          const name =
            response?.workflow?.metadata?.name ||
<<<<<<< HEAD
            (workflowData as any)?.metadata?.name ||
=======
            workflowData?.metadata?.name ||
>>>>>>> b435214b
            response?.workflow?.name ||
            response?.name ||
            workflowData?.name ||
            "Untitled Workflow";
          const description =
            response?.workflow?.metadata?.description ||
<<<<<<< HEAD
            (workflowData as any)?.metadata?.description ||
=======
            workflowData?.metadata?.description ||
>>>>>>> b435214b
            response?.workflow?.description ||
            response?.description ||
            workflowData?.description ||
            "";

          setWorkflowName(name);
          setWorkflowDescription(description);

          console.log("Extracted workflow info:", {
            name,
            description,
            metadata: response?.workflow?.metadata,
          });

          // Extract execution status and time from response (check metadata first)
          const executionStatus =
            response?.workflow?.metadata?.last_execution_status ||
            response?.workflow?.latest_execution_status ||
            response?.latest_execution_status ||
            null;
          const executionTime =
            response?.workflow?.metadata?.last_execution_time ||
            response?.workflow?.latest_execution_time ||
            response?.latest_execution_time ||
            null;

          setLatestExecutionStatus(executionStatus);
          setLatestExecutionTime(executionTime);

          // Update workflow data with name and description if not present
          if (
            workflowData &&
            (!workflowData.name || !workflowData.description)
          ) {
            workflowData.name = name;
            workflowData.description = description;
          }
        } else {
          throw new Error("Invalid workflow data structure");
        }
      } catch (error) {
        console.error("Failed to fetch workflow:", error);
        toast({
          title: "Error",
          description: "Failed to load workflow details",
          variant: "destructive",
        });
      } finally {
        setIsLoadingWorkflow(false);
      }
    };

    fetchWorkflowDetails();
  }, [workflowId, getWorkflow, session, toast]);

  // Set custom breadcrumb title
  useEffect(() => {
    const breadcrumbTitle = (
      <div className="flex items-center gap-1 text-sm font-bold">
        <button
          onClick={() => router.push("/canvas")}
          className="text-black dark:text-white hover:text-gray-600 dark:hover:text-gray-300 transition-colors"
        >
          Assistants
        </button>
        <span className="text-black/50 dark:text-white/50 px-1">/</span>
        <span className="text-black dark:text-white">
          {workflowName || "Loading..."}
        </span>
      </div>
    );

    setCustomTitle(breadcrumbTitle);

    // Clear custom title when leaving
    return () => {
      setCustomTitle(null);
    };
  }, [setCustomTitle, workflowName, router]);

  // Initialize chat session
  useEffect(() => {
    const initializeChat = async () => {
      try {
        console.log("Initializing chat session for workflow...");
        const sessionId = await chatService.createNewSession();
        console.log("Chat session initialized:", sessionId);

        // Load chat history if exists
        const history = await chatService.getChatHistory();
        if (history.messages && history.messages.length > 0) {
          const formattedMessages: Message[] = history.messages.map((msg) => ({
            id: msg.id,
            content: msg.content,
            sender: msg.role === "user" ? "user" : "assistant",
            timestamp: new Date(msg.created_at),
          }));
          setMessages(formattedMessages);
        }
      } catch (error) {
        console.log("Error initializing chat:", error);
      }
    };

    initializeChat();
  }, []);

  const handleSendMessage = useCallback(
    async (message: string, files?: File[]) => {
      if (!message.trim()) return;

      // Cancel any ongoing stream
      if (streamCancelFn) {
        streamCancelFn();
        setStreamCancelFn(null);
      }

      const userMessage: Message = {
        id: Date.now().toString(),
        content: message,
        sender: "user",
        timestamp: new Date(),
      };

      setMessages((prev) => [...prev, userMessage]);
      setIsLoading(true);
      setIsStreaming(true);

      // Handle file uploads if any
      if (files && files.length > 0) {
        console.log("Processing uploaded files:", files);
      }

      // Prepare AI message placeholder
      const currentAiMessageId = (Date.now() + 1).toString();
      let accumulatedContent = "";
      let hasReceivedContent = false;

      try {
        const cancelFn = await chatService.sendChatMessage(
          message,
          (event: ChatSSEEvent) => {
            hasReceivedContent = true;

            if (event.type === "message") {
              if (event.data?.text) {
                accumulatedContent += event.data.text;

                setMessages((prev) => {
                  const existingIndex = prev.findIndex(
                    (m) => m.id === currentAiMessageId
                  );
                  const aiMessage: Message = {
                    id: currentAiMessageId,
                    content: accumulatedContent,
                    sender: "assistant",
                    timestamp: new Date(),
                  };

                  if (existingIndex !== -1) {
                    const updated = [...prev];
                    updated[existingIndex] = aiMessage;
                    return updated;
                  } else {
                    return [...prev, aiMessage];
                  }
                });
              }
            } else if (event.type === "workflow" && event.data) {
              if (event.data.workflow) {
                console.log("Received workflow update:", event.data.workflow);
                setCurrentWorkflow(event.data.workflow);
              }
            } else if (event.type === "error") {
              toast({
                title: "Error",
                description:
                  event.data?.message ||
                  "An error occurred while processing your message",
                variant: "destructive",
              });
            }
          },
          (error) => {
            console.error("Chat API error:", error);
            if (!hasReceivedContent) {
              const fallbackMessage: Message = {
                id: currentAiMessageId,
                content:
                  "I'm sorry, I couldn't connect to the AI service. Please check if the backend service is running.",
                sender: "assistant",
                timestamp: new Date(),
              };
              setMessages((prev) => [...prev, fallbackMessage]);
            }

            toast({
              title: "Connection Error",
              description: "Failed to connect to AI service.",
              variant: "destructive",
            });
            setIsLoading(false);
            setIsStreaming(false);
          },
          () => {
            setIsLoading(false);
            setIsStreaming(false);
            setStreamCancelFn(null);
          }
        );

        setStreamCancelFn(() => cancelFn);
      } catch (error) {
        console.error("Failed to send message:", error);
        setIsLoading(false);
        setIsStreaming(false);
      }
    },
    [toast, streamCancelFn]
  );

  const handleStopStreaming = useCallback(() => {
    if (streamCancelFn) {
      streamCancelFn();
      setStreamCancelFn(null);
      setIsStreaming(false);
      setIsLoading(false);
    }
  }, [streamCancelFn]);

  const handleRetryLastMessage = useCallback(() => {
    const lastUserMessage = [...messages]
      .reverse()
      .find((m) => m.sender === "user");
    if (lastUserMessage) {
      setMessages((prev) => {
        const lastAiIndex = prev
          .map((m, i) => (m.sender === "assistant" ? i : -1))
          .filter((i) => i !== -1)
          .pop();
        if (lastAiIndex !== undefined && lastAiIndex > -1) {
          return prev.slice(0, lastAiIndex);
        }
        return prev;
      });
      handleSendMessage(lastUserMessage.content);
    }
  }, [messages, handleSendMessage]);

  const handleWorkflowChange = useCallback((updatedWorkflow: WorkflowData) => {
    setCurrentWorkflow(updatedWorkflow);
    console.log("Workflow updated:", updatedWorkflow);
  }, []);

  const handleSaveWorkflow = useCallback(
    async (workflowToSave?: WorkflowData) => {
      const workflow = workflowToSave || currentWorkflow;

      if (!workflow || !workflow.id) {
        toast({
          title: "Error",
          description: "No workflow to save",
          variant: "destructive",
        });
        return;
      }

      setIsSavingWorkflow(true);

      try {
        // Convert connections (backend WorkflowEdge[]) to connections format (n8n style)
        const connections: Record<string, { main: WorkflowConnection[][] }> =
          {};
        if (workflow.connections) {
          workflow.connections.forEach((edge) => {
            const sourceNode = edge.from_node || (edge as any).source;
            const targetNode = edge.to_node || (edge as any).target;

            if (!connections[sourceNode]) {
              connections[sourceNode] = {
                main: [[]],
              };
            }
            connections[sourceNode].main[0].push({
              node: targetNode,
              type: "main",
              index: 0,
            });
          });
        }

        const updateData = {
          name: workflow.name,
          description: workflow.description,
          nodes: workflow.nodes || [],
          connections: connections,
          settings: workflow.settings,
          tags: workflow.tags || [],
        };

        await updateWorkflow(workflow.id, updateData);

        if (workflowToSave) {
          setCurrentWorkflow(workflowToSave);
        }

        toast({
          title: "Success",
          description: "Workflow saved successfully",
        });
      } catch (error) {
        console.error("Failed to save workflow:", error);
        toast({
          title: "Error",
          description: "Failed to save workflow. Please try again.",
          variant: "destructive",
        });
      } finally {
        setIsSavingWorkflow(false);
      }
    },
    [currentWorkflow, updateWorkflow, toast]
  );

  // Cleanup on unmount
  useEffect(() => {
    return () => {
      if (streamCancelFn) {
        streamCancelFn();
      }
    };
  }, [streamCancelFn]);

  const leftPanelWidth = `calc(100% - ${rightPanelWidth}px)`;

  if (isLoadingWorkflow) {
    return (
      <div className="h-full bg-[#F8F8F8] dark:bg-background transition-colors duration-300">
        <div className="flex h-full pt-12">
          {/* Left Side - Full Workflow Canvas Skeleton */}
          <div className="flex-1 pb-2 pl-2 pr-2 h-full">
            <div className="h-full flex flex-col">
              <div className="flex-1 bg-muted/20 rounded-lg border border-border overflow-hidden relative">
                {/* Control Panel Skeleton in top-right */}
                <div className="absolute top-4 right-4 z-10">
                  <div className="bg-background/80 backdrop-blur-sm border border-border rounded-lg p-1 shadow-lg">
                    <div className="flex items-center gap-1">
                      <Skeleton className="h-8 w-8 rounded" />
                      <Skeleton className="h-8 w-8 rounded" />
                      <Skeleton className="h-8 w-8 rounded" />
                      <div className="w-px h-6 bg-border mx-1" />
                      <Skeleton className="h-8 w-8 rounded" />
                      <Skeleton className="h-8 w-8 rounded" />
                      <Skeleton className="h-8 w-8 rounded" />
                    </div>
                  </div>
                </div>
                {/* Canvas Grid Background */}
                <div className="h-full w-full bg-muted/10" />
              </div>
            </div>
          </div>

          {/* Right Side - Chat Area Skeleton */}
          <div className="w-96 flex flex-col bg-background/95 backdrop-blur-sm h-full border-l border-t border-border/30 rounded-tl-lg">
            {/* Chat Header Skeleton */}
            <div className="p-4 border-b border-border/30">
              <div className="flex items-center gap-2">
                <Skeleton className="w-[20px] h-[20px] rounded-full" />
                <Skeleton className="h-5 w-32" />
              </div>
            </div>

            {/* Chat Messages Area Skeleton */}
            <div className="flex-1 p-4 space-y-4 overflow-hidden">
              <div className="flex justify-start">
                <Skeleton className="h-16 w-3/4 rounded-2xl" />
              </div>
              <div className="flex justify-end">
                <Skeleton className="h-12 w-2/3 rounded-2xl" />
              </div>
              <div className="flex justify-start">
                <Skeleton className="h-20 w-3/4 rounded-2xl" />
              </div>
            </div>

            {/* Input Area Skeleton */}
            <div className="p-4 mt-auto">
              <Skeleton className="h-12 w-full rounded-lg" />
            </div>
          </div>
        </div>
      </div>
    );
  }

  if (!currentWorkflow) {
    return (
      <div className="h-full pt-12 flex items-center justify-center">
        <div className="text-center">
          <p className="text-muted-foreground mb-4">Workflow not found</p>
          <button
            onClick={() => router.push("/canvas")}
            className="px-4 py-2 bg-primary text-primary-foreground rounded-md hover:bg-primary/90"
          >
            Back to Assistants
          </button>
        </div>
      </div>
    );
  }

  return (
    <div className="bg-[#F8F8F8] dark:bg-background transition-colors duration-300 h-full">
      <motion.div
        className="flex h-full pt-12"
        initial={{ opacity: 0 }}
        animate={{ opacity: 1 }}
        transition={{ duration: 0.4, delay: 0.1 }}
      >
        {/* Left Side - Workflow Editor */}
        <motion.div
          className="pb-2 pl-2 pr-2 h-full"
          style={{ width: leftPanelWidth }}
          initial={{ opacity: 0, x: -20 }}
          animate={{ opacity: 1, x: 0 }}
          transition={{ duration: 0.6, delay: 0.2 }}
        >
          <div className="h-full flex flex-col">
            {/* Workflow Header */}
            {workflowName && (
              <div className="px-4 py-3 bg-background/95 backdrop-blur-sm rounded-t-lg border border-b-0 border-border">
                <h2 className="text-lg font-semibold text-foreground">
                  {workflowName}
                </h2>
                {workflowDescription && (
                  <p className="text-sm text-muted-foreground mt-1">
                    {workflowDescription}
                  </p>
                )}
                {/* Execution Status and Time */}
                <div className="flex items-center gap-3 mt-2">
                  {(() => {
                    const statusInfo = getExecutionStatusInfo(
                      latestExecutionStatus
                    );
                    const StatusIcon = statusInfo.icon;
                    return (
                      <div className="flex items-center gap-1.5">
                        <StatusIcon
                          className={`w-3.5 h-3.5 ${statusInfo.color}`}
                        />
                        <span
                          className={`text-xs font-medium ${statusInfo.color}`}
                        >
                          {statusInfo.label}
                        </span>
                      </div>
                    );
                  })()}
                  {latestExecutionTime && (
                    <>
                      <span className="text-muted-foreground/30">•</span>
                      <div className="flex items-center gap-1.5 text-muted-foreground">
                        <Clock className="w-3.5 h-3.5" />
                        <span className="text-xs">
                          Last run: {formatExecutionTime(latestExecutionTime)}
                        </span>
                      </div>
                    </>
                  )}
                </div>
              </div>
            )}
            {/* Workflow Editor */}
            <div className="flex-1 bg-muted/20 rounded-lg border border-border overflow-hidden">
              <WorkflowEditor
                initialWorkflow={currentWorkflow}
                onSave={handleWorkflowChange}
                onApiSave={handleSaveWorkflow}
                isSaving={isSavingWorkflow}
                readOnly={false}
                className="h-full"
                onToggleFullscreen={() => setIsWorkflowExpanded(true)}
              />
            </div>
          </div>
        </motion.div>

        {/* Resize Handle */}
        <PanelResizer
          isResizing={isResizing}
          resizerProps={resizerProps}
          overlayProps={overlayProps}
        />

        {/* Right Side - Info Panel */}
        <motion.div
          className="flex flex-col bg-background/95 backdrop-blur-sm h-full border-l border-t border-border/30 rounded-tl-lg overflow-hidden"
          style={{ width: `${rightPanelWidth}px` }}
          initial={{ opacity: 0, x: 20 }}
          animate={{ opacity: 1, x: 0 }}
          transition={{ duration: 0.6, delay: 0.3 }}
        >
          {/* Execution Logs Section */}
          <div className="flex flex-col border-b border-border/30">
            {/* Execution Logs Header */}
            <button
              onClick={() =>
                setIsExecutionLogsExpanded(!isExecutionLogsExpanded)
              }
              className="flex items-center justify-between p-4 hover:bg-accent/50 transition-colors"
            >
              <div className="flex items-center gap-2">
                <History className="w-4 h-4" />
                <h3 className="text-sm font-semibold">Last Execution Logs</h3>
              </div>
              {isExecutionLogsExpanded ? (
                <ChevronDown className="w-4 h-4" />
              ) : (
                <ChevronRight className="w-4 h-4" />
              )}
            </button>

            {/* Execution Logs Content */}
            <AnimatePresence>
              {isExecutionLogsExpanded && (
                <motion.div
                  initial={{ height: 0, opacity: 0 }}
                  animate={{ height: "auto", opacity: 1 }}
                  exit={{ height: 0, opacity: 0 }}
                  transition={{ duration: 0.2 }}
                  className="overflow-hidden"
                >
                  <div className="px-4 pb-4 max-h-[300px] overflow-y-auto">
                    {/* Execution logs */}
                    {isLoadingLogs ? (
                      <div className="flex items-center justify-center py-8">
                        <div className="flex gap-1">
                          <div className="w-2 h-2 bg-primary rounded-full animate-bounce" />
                          <div
                            className="w-2 h-2 bg-primary rounded-full animate-bounce"
                            style={{ animationDelay: "0.1s" }}
                          />
                          <div
                            className="w-2 h-2 bg-primary rounded-full animate-bounce"
                            style={{ animationDelay: "0.2s" }}
                          />
                        </div>
                      </div>
                    ) : executionLogs.length === 0 ? (
                      <div className="text-xs text-muted-foreground text-center py-8">
                        No execution logs yet
                      </div>
                    ) : (
                      <div className="space-y-2">
                        {executionLogs.map((log, index) => {
                          const statusInfo = getExecutionStatusInfo(log.status);
                          const StatusIcon = statusInfo.icon;
                          return (
                            <div
                              key={log.execution_id || index}
                              className="flex items-center justify-between p-2 rounded-md hover:bg-accent/50 transition-colors cursor-pointer"
                            >
                              <div className="flex items-center gap-2 flex-1 min-w-0">
                                <StatusIcon
                                  className={`w-3.5 h-3.5 flex-shrink-0 ${statusInfo.color}`}
                                />
                                <div className="flex-1 min-w-0">
                                  <div className="flex items-center gap-2">
                                    <span
                                      className={`text-xs font-medium ${statusInfo.color}`}
                                    >
                                      {statusInfo.label}
                                    </span>
                                    {log.duration && (
                                      <span className="text-xs text-muted-foreground">
                                        {log.duration}
                                      </span>
                                    )}
                                  </div>
                                  <p className="text-xs text-muted-foreground truncate">
                                    {formatExecutionTime(log.timestamp)}
                                  </p>
                                  {log.error_message && (
                                    <p className="text-xs text-red-600 dark:text-red-400 truncate mt-0.5">
                                      {log.error_message}
                                    </p>
                                  )}
                                </div>
                              </div>
                            </div>
                          );
                        })}
                      </div>
                    )}
                  </div>
                </motion.div>
              )}
            </AnimatePresence>
          </div>

          {/* Chat Section */}
          <div className="flex flex-col flex-1 min-h-0">
            {/* Chat Header */}
            <button
              onClick={() => setIsChatExpanded(!isChatExpanded)}
              className="flex items-center justify-between p-4 border-b border-border/30 hover:bg-accent/50 transition-colors"
            >
              <div className="flex items-center gap-2">
                <MessageSquare className="w-4 h-4" />
                <h3 className="text-sm font-semibold">Workflow Assistant</h3>
              </div>
              {isChatExpanded ? (
                <ChevronDown className="w-4 h-4" />
              ) : (
                <ChevronRight className="w-4 h-4" />
              )}
            </button>

            {/* Chat Content */}
            <AnimatePresence>
              {isChatExpanded && (
                <motion.div
                  initial={{ height: 0, opacity: 0 }}
                  animate={{ height: "auto", opacity: 1 }}
                  exit={{ height: 0, opacity: 0 }}
                  transition={{ duration: 0.2 }}
                  className="flex flex-col flex-1 min-h-0 overflow-hidden"
                >
                  {/* Chat Messages */}
                  <div
                    ref={chatContainerRef}
                    className="flex-1 p-4 overflow-y-auto pt-2"
                  >
                    <div className="space-y-4">
                      {messages.map((message) => (
                        <motion.div
                          key={message.id}
                          initial={{ opacity: 0, y: 20 }}
                          animate={{ opacity: 1, y: 0 }}
                          exit={{ opacity: 0, y: -20 }}
                          transition={{ duration: 0.3 }}
                          className={`flex ${
                            message.sender === "user"
                              ? "justify-end"
                              : "justify-start"
                          }`}
                        >
                          <div
                            className={`max-w-[80%] p-3 rounded-2xl ${
                              message.sender === "user"
                                ? "bg-primary text-primary-foreground ml-4"
                                : "bg-muted text-muted-foreground mr-4"
                            }`}
                          >
                            <div className="flex items-start gap-2">
                              {message.sender === "assistant" && (
                                <Bot className="w-4 h-4 mt-0.5 flex-shrink-0" />
                              )}
                              {message.sender === "user" && (
                                <User className="w-4 h-4 mt-0.5 flex-shrink-0" />
                              )}
                              <div>
                                <p className="text-sm">{message.content}</p>
                                <p className="text-xs opacity-70 mt-1">
                                  {message.timestamp.toLocaleTimeString()}
                                </p>
                              </div>
                            </div>
                          </div>
                        </motion.div>
                      ))}

                      <div ref={messagesEndRef} />

                      {isLoading && !isStreaming && (
                        <motion.div
                          initial={{ opacity: 0, y: 20 }}
                          animate={{ opacity: 1, y: 0 }}
                          className="flex justify-start"
                        >
                          <div className="bg-muted text-muted-foreground p-3 rounded-2xl mr-4">
                            <div className="flex items-center gap-2">
                              <Bot className="w-4 h-4" />
                              <div className="flex gap-1">
                                <div className="w-2 h-2 bg-current rounded-full animate-bounce" />
                                <div
                                  className="w-2 h-2 bg-current rounded-full animate-bounce"
                                  style={{ animationDelay: "0.1s" }}
                                />
                                <div
                                  className="w-2 h-2 bg-current rounded-full animate-bounce"
                                  style={{ animationDelay: "0.2s" }}
                                />
                              </div>
                            </div>
                          </div>
                        </motion.div>
                      )}
                    </div>
                  </div>

                  {/* Action Buttons */}
                  {(isStreaming || messages.length > 0) && (
                    <div className="px-4 py-2 border-t border-border/30 flex items-center gap-2">
                      {isStreaming && (
                        <motion.button
                          whileHover={{ scale: 1.05 }}
                          whileTap={{ scale: 0.95 }}
                          onClick={handleStopStreaming}
                          className="flex items-center gap-1.5 px-3 py-1.5 rounded-md bg-destructive/10 text-destructive hover:bg-destructive/20 transition-colors text-sm"
                        >
                          <StopCircle className="w-4 h-4" />
                          <span>Stop</span>
                        </motion.button>
                      )}
                      {!isLoading && messages.length > 0 && (
                        <>
                          <motion.button
                            whileHover={{ scale: 1.05 }}
                            whileTap={{ scale: 0.95 }}
                            onClick={handleRetryLastMessage}
                            className="flex items-center gap-1.5 px-3 py-1.5 rounded-md bg-muted hover:bg-accent transition-colors text-sm"
                          >
                            <RefreshCw className="w-4 h-4" />
                            <span>Retry</span>
                          </motion.button>
                          <motion.button
                            whileHover={{ scale: 1.05 }}
                            whileTap={{ scale: 0.95 }}
                            onClick={() => {
                              setMessages([]);
                              chatService.clearSession();
                            }}
                            className="flex items-center gap-1.5 px-3 py-1.5 rounded-md bg-muted hover:bg-accent transition-colors text-sm ml-auto"
                          >
                            <span>Clear Chat</span>
                          </motion.button>
                        </>
                      )}
                    </div>
                  )}

                  {/* Input Area */}
                  <div className="p-4 bg-background/95 backdrop-blur-sm flex-shrink-0">
                    <PromptInputBox
                      onSend={handleSendMessage}
                      isLoading={isLoading}
                      placeholder="Ask about this workflow..."
                      className="shadow-sm"
                    />
                  </div>
                </motion.div>
              )}
            </AnimatePresence>
          </div>
        </motion.div>
      </motion.div>

      {/* Expanded Workflow View */}
      <AnimatePresence>
        {isWorkflowExpanded && currentWorkflow && (
          <motion.div
            initial={{ opacity: 0 }}
            animate={{ opacity: 1 }}
            exit={{ opacity: 0 }}
            className="fixed inset-0 bg-background z-50 flex flex-col"
          >
            {/* Fullscreen Header */}
            <div className="flex items-center justify-between p-4 border-b border-border">
              <div className="flex items-center gap-1">
                <button
                  onClick={() => {
                    setIsWorkflowExpanded(false);
                    router.push("/canvas");
                  }}
                  className="text-sm text-muted-foreground hover:text-foreground transition-colors px-2 py-1 rounded hover:bg-accent"
                >
                  Assistants
                </button>
                <span className="text-muted-foreground px-1">/</span>
                <span className="text-sm font-medium px-2 py-1">
                  {workflowName || "Untitled Workflow"}
                </span>
              </div>
              <motion.button
                whileHover={{ scale: 1.05 }}
                whileTap={{ scale: 0.95 }}
                onClick={() => setIsWorkflowExpanded(false)}
                className="p-2 hover:bg-accent rounded-lg transition-colors"
                title="Exit Fullscreen"
              >
                <Maximize2 className="w-4 h-4" />
              </motion.button>
            </div>
            {/* Workflow Editor */}
            <div className="flex-1">
              <WorkflowEditor
                initialWorkflow={currentWorkflow}
                onSave={handleWorkflowChange}
                onApiSave={handleSaveWorkflow}
                isSaving={isSavingWorkflow}
                readOnly={false}
                className="h-full"
                onToggleFullscreen={() => setIsWorkflowExpanded(false)}
              />
            </div>
          </motion.div>
        )}
      </AnimatePresence>
    </div>
  );
};

export default WorkflowDetailPage;<|MERGE_RESOLUTION|>--- conflicted
+++ resolved
@@ -22,14 +22,9 @@
   History,
 } from "lucide-react";
 import { useResizablePanel } from "@/hooks";
-import { Badge } from "@/components/ui/badge";
 import {
   WorkflowData,
   WorkflowConnection,
-<<<<<<< HEAD
-=======
-  ConnectionType,
->>>>>>> b435214b
   WorkflowDataStructure,
 } from "@/types/workflow";
 import { useWorkflowActions } from "@/lib/api/hooks/useWorkflowsApi";
@@ -148,14 +143,8 @@
   const { updateWorkflow, getWorkflow } = useWorkflowActions();
 
   // Fetch recent execution logs
-  const {
-    logs: executionLogs,
-    isLoading: isLoadingLogs,
-<<<<<<< HEAD
-=======
-    refresh: refreshLogs,
->>>>>>> b435214b
-  } = useRecentExecutionLogs(workflowId, 10);
+  const { logs: executionLogs, isLoading: isLoadingLogs } =
+    useRecentExecutionLogs(workflowId, 10);
   useLayout();
   const { setCustomTitle } = usePageTitle();
 
@@ -250,24 +239,17 @@
 
           // Set workflow name and description from metadata or fallback locations
           // Priority: workflow.metadata > workflowData.metadata > workflow direct > workflowData direct
+          const metadata = workflowData?.metadata as { name?: string; description?: string } | undefined;
           const name =
             response?.workflow?.metadata?.name ||
-<<<<<<< HEAD
-            (workflowData as any)?.metadata?.name ||
-=======
-            workflowData?.metadata?.name ||
->>>>>>> b435214b
+            metadata?.name ||
             response?.workflow?.name ||
             response?.name ||
             workflowData?.name ||
             "Untitled Workflow";
           const description =
             response?.workflow?.metadata?.description ||
-<<<<<<< HEAD
-            (workflowData as any)?.metadata?.description ||
-=======
-            workflowData?.metadata?.description ||
->>>>>>> b435214b
+            metadata?.description ||
             response?.workflow?.description ||
             response?.description ||
             workflowData?.description ||
@@ -543,8 +525,12 @@
           {};
         if (workflow.connections) {
           workflow.connections.forEach((edge) => {
-            const sourceNode = edge.from_node || (edge as any).source;
-            const targetNode = edge.to_node || (edge as any).target;
+            // Handle both backend format (from_node/to_node) and React Flow format (source/target)
+            const edgeWithSource = edge as { from_node?: string; to_node?: string; source?: string; target?: string };
+            const sourceNode = edge.from_node || edgeWithSource.source;
+            const targetNode = edge.to_node || edgeWithSource.target;
+
+            if (!sourceNode || !targetNode) return;
 
             if (!connections[sourceNode]) {
               connections[sourceNode] = {
