"use client";

import React, { useState, useEffect } from 'react';
import { Card, CardContent, CardHeader, CardTitle } from '@/components/ui/card';
import { Button } from '@/components/ui/button';
import { Badge } from '@/components/ui/badge';
import { Input } from '@/components/ui/input';
import { Label } from '@/components/ui/label';
import { Textarea } from '@/components/ui/textarea';
import { 
  Calendar, 
  Play, 
  CheckCircle, 
  XCircle, 
  // AlertCircle,
  Loader2,
<<<<<<< HEAD
  Shield,
  ExternalLink,
  Plus
=======
  Shield
  // ExternalLink
>>>>>>> b6174327
} from 'lucide-react';
import { useToast } from '@/hooks/use-toast';

// Google OAuth2 配置 - 从环境变量或配置获取
const GOOGLE_CLIENT_ID = process.env.NEXT_PUBLIC_GOOGLE_CLIENT_ID || '';
const GOOGLE_SCOPES = 'https://www.googleapis.com/auth/calendar https://www.googleapis.com/auth/calendar.events';
const REDIRECT_URI = 'http://localhost:3000/oauth-callback';
const USER_ID = '7ba36345-a2bb-4ec9-a001-bb46d79d629d'; // 固定用户ID

interface ExecutionResult {
  execution_id: string;
  status: string;
  output_data: unknown;
  error_message?: string;
  logs: string[];
}

interface EventFormData {
  summary: string;
  description: string;
  location: string;
  startDate: string;
  startTime: string;
  endDate: string;
  endTime: string;
}

export default function GoogleCalendarTestPage() {
  const [isLoading, setIsLoading] = useState(false);
  const [hasCredentials, setHasCredentials] = useState(false);
  const [lastResult, setLastResult] = useState<ExecutionResult | null>(null);
  const [workflowId, setWorkflowId] = useState<string | null>(null);
  const { toast } = useToast();

  // 事件表单数据
  const [eventForm, setEventForm] = useState<EventFormData>({
    summary: 'Test Event from Agent Team',
    description: 'This is a test event created through our external API integration system',
    location: 'Virtual Meeting',
    startDate: new Date().toISOString().split('T')[0],
    startTime: '10:00',
    endDate: new Date().toISOString().split('T')[0],
    endTime: '11:00'
  });

  // 检查是否已有存储的凭据
  const checkCredentials = async () => {
    try {
      const response = await fetch(`http://localhost:8002/api/v1/credentials/check`, {
        method: 'POST',
        headers: { 'Content-Type': 'application/json' },
        body: JSON.stringify({
          user_id: USER_ID,
          provider: 'google_calendar'
        })
      });
      
      if (response.ok) {
        const result = await response.json();
        setHasCredentials(result.has_credentials);
      }
    } catch {
      console.log('Credentials check failed, assuming no credentials');
      setHasCredentials(false);
    }
  };

  // 创建测试工作流
  const createTestWorkflow = async () => {
    const response = await fetch('http://localhost:8002/v1/workflows', {
      method: 'POST',
      headers: { 'Content-Type': 'application/json' },
      body: JSON.stringify({
        user_id: USER_ID,
        name: 'Google Calendar Create Event Test',
        description: 'Test workflow for creating Google Calendar events',
        settings: {
          timeout: 300,
          retry_count: 3
        },
        nodes: [{
          id: 'google_calendar_create_node',
          name: 'Create Google Calendar Event',
          type: 'EXTERNAL_ACTION_NODE',
          subtype: 'GOOGLE_CALENDAR',
          parameters: {
            action: 'create_event',
            calendar_id: 'primary',
            summary: eventForm.summary,
            description: eventForm.description,
            location: eventForm.location
          },
          position: { x: 100, y: 100 }
        }],
        connections: {},
        trigger: {
          type: 'manual',
          config: {}
        }
      })
    });

    if (!response.ok) {
      throw new Error('Failed to create workflow');
    }

    const data = await response.json();
    return data.workflow.id;
  };

  // 执行Google Calendar节点
  const executeGoogleCalendarNode = async (credentials?: any) => {
    try {
      // 确保有工作流ID
      let currentWorkflowId = workflowId;
      if (!currentWorkflowId) {
        currentWorkflowId = await createTestWorkflow();
        setWorkflowId(currentWorkflowId);
      }

      // 构建事件的开始和结束时间
      const startDateTime = `${eventForm.startDate}T${eventForm.startTime}:00`;
      const endDateTime = `${eventForm.endDate}T${eventForm.endTime}:00`;

      // 构建执行请求
      const requestBody: Record<string, unknown> = {
        user_id: USER_ID,
        input_data: {},
        execution_context: {
          override_parameters: {
            action: 'create_event',
            calendar_id: 'primary',
            summary: eventForm.summary,
            description: eventForm.description,
            location: eventForm.location,
            start_datetime: startDateTime,
            end_datetime: endDateTime
          }
        }
      };

      // 如果有凭据，添加到请求中
      if (credentials) {
        requestBody.credentials = {
          google_calendar: credentials
        };
      }

      const response = await fetch(
        `http://localhost:8002/v1/workflows/${currentWorkflowId}/nodes/google_calendar_create_node/execute`,
        {
          method: 'POST',
          headers: { 'Content-Type': 'application/json' },
          body: JSON.stringify(requestBody)
        }
      );

      if (!response.ok) {
        throw new Error(`API request failed: ${response.status}`);
      }

      return await response.json();
    } catch (error) {
      console.error('Execute node error:', error);
      throw error;
    }
  };

  // OAuth2授权流程
  const startOAuth2Flow = () => {
    return new Promise<string>((resolve, reject) => {
      // 生成state参数
      const state = `google_calendar_${Date.now()}_${Math.random().toString(36).substr(2, 9)}`;
      
      // 构建Google OAuth2 URL
      const authUrl = new URL('https://accounts.google.com/o/oauth2/v2/auth');
      authUrl.searchParams.set('client_id', GOOGLE_CLIENT_ID);
      authUrl.searchParams.set('response_type', 'code');
      authUrl.searchParams.set('scope', GOOGLE_SCOPES);
      authUrl.searchParams.set('redirect_uri', REDIRECT_URI);
      authUrl.searchParams.set('state', state);
      authUrl.searchParams.set('access_type', 'offline');
      authUrl.searchParams.set('prompt', 'consent');

      // 存储state用于验证
      sessionStorage.setItem('oauth2_state', state);

      // 打开弹窗
      const popup = window.open(
        authUrl.toString(),
        'google-oauth2',
        'width=500,height=600,scrollbars=yes,resizable=yes'
      );

      if (!popup) {
        reject(new Error('Popup blocked. Please allow popups for this site.'));
        return;
      }

      // 监听弹窗URL变化
      const checkClosed = setInterval(() => {
        try {
          if (popup.closed) {
            clearInterval(checkClosed);
            reject(new Error('OAuth2 authorization was cancelled'));
            return;
          }

          // 检查是否重定向回我们的回调页面
          const popupUrl = popup.location.href;
          if (popupUrl.includes('/oauth-callback')) {
            const urlParams = new URLSearchParams(popup.location.search);
            const code = urlParams.get('code');
            const returnedState = urlParams.get('state');
            const error = urlParams.get('error');

            if (error) {
              popup.close();
              clearInterval(checkClosed);
              reject(new Error(`OAuth2 error: ${error}`));
              return;
            }

            if (code && returnedState === state) {
              popup.close();
              clearInterval(checkClosed);
              sessionStorage.removeItem('oauth2_state');
              resolve(code);
            }
          }
        } catch {
          // 忽略跨域错误，继续检查
        }
      }, 1000);

      // 10分钟后超时
      setTimeout(() => {
        if (!popup.closed) {
          popup.close();
        }
        clearInterval(checkClosed);
        reject(new Error('OAuth2 authorization timed out'));
      }, 10 * 60 * 1000);
    });
  };

  // 存储授权码到后端
  const storeCredentials = async (authorizationCode: string) => {
    const response = await fetch('http://localhost:8002/api/v1/credentials/store', {
      method: 'POST',
      headers: { 'Content-Type': 'application/json' },
      body: JSON.stringify({
        user_id: USER_ID,
        provider: 'google_calendar',
        authorization_code: authorizationCode,
        client_id: GOOGLE_CLIENT_ID,
        redirect_uri: REDIRECT_URI
      })
    });

    if (!response.ok) {
      throw new Error('Failed to store credentials');
    }

    return await response.json();
  };

  // 主要的执行函数 - N8N风格的智能执行
  const handleExecuteNode = async () => {
    setIsLoading(true);
    setLastResult(null);

    try {
      // 步骤1: 尝试直接执行节点
      toast({
        title: "创建Google Calendar事件",
        description: "正在检查是否需要授权..."
      });

      let result = await executeGoogleCalendarNode();

      // 步骤2: 检查是否需要OAuth2授权
      if (result.output_data?.requires_auth || result.output_data?.error?.includes('credentials')) {
        toast({
          title: "需要授权",
          description: "正在启动Google OAuth2授权流程...",
          variant: "default"
        });

        // 步骤3: 启动OAuth2授权流程
        const authorizationCode = await startOAuth2Flow();
        
        toast({
          title: "授权成功",
          description: "正在存储凭据并重新执行节点..."
        });

        // 步骤4: 存储凭据到后端
        await storeCredentials(authorizationCode);

        // 步骤5: 使用新凭据重新执行节点
        result = await executeGoogleCalendarNode({
          authorization_code: authorizationCode,
          client_id: GOOGLE_CLIENT_ID,
          redirect_uri: REDIRECT_URI
        });

        // 更新凭据状态
        setHasCredentials(true);
      }

      // 显示最终结果
      setLastResult(result);

      if (result.status === 'COMPLETED' && result.output_data?.success !== false) {
        toast({
          title: "事件创建成功！",
          description: "Google Calendar事件已成功创建，请查看您的Google日历。",
          variant: "default"
        });
      } else {
        toast({
          title: "创建失败",
          description: result.error_message || result.output_data?.error || "事件创建出现错误",
          variant: "destructive"
        });
      }

    } catch (error) {
      console.error('Execution error:', error);
      toast({
        title: "执行失败",
        description: error instanceof Error ? error.message : "发生未知错误",
        variant: "destructive"
      });
    } finally {
      setIsLoading(false);
    }
  };

  // 页面加载时检查凭据状态
  useEffect(() => {
    checkCredentials();
    
    // 检查URL参数，处理OAuth2回调
    const urlParams = new URLSearchParams(window.location.search);
    const code = urlParams.get('code');
    const state = urlParams.get('state');
    const error = urlParams.get('error');

    if (error) {
      toast({
        title: "授权失败",
        description: `OAuth2 error: ${error}`,
        variant: "destructive"
      });
      // 清理URL参数
      window.history.replaceState({}, document.title, window.location.pathname);
    } else if (code && state) {
      // OAuth2回调成功，清理URL参数
      window.history.replaceState({}, document.title, window.location.pathname);
    }
  }, []);

  return (
    <div className="container mx-auto p-6 space-y-6">
      <div className="flex items-center justify-between">
        <div>
          <h1 className="text-3xl font-bold flex items-center gap-2">
            <Calendar className="w-8 h-8" />
            Google Calendar 事件创建测试
          </h1>
          <p className="text-gray-600 mt-2">
            创建真实的Google Calendar事件 - N8N风格的智能OAuth2授权流程
          </p>
        </div>
      </div>

      {/* OAuth2状态卡片 */}
      <Card>
        <CardHeader>
          <CardTitle className="flex items-center gap-2">
            <Shield className="w-5 h-5" />
            OAuth2 授权状态
          </CardTitle>
        </CardHeader>
        <CardContent>
          <div className="flex items-center gap-3">
            {hasCredentials ? (
              <>
                <CheckCircle className="w-5 h-5 text-green-500" />
                <span className="text-green-600 font-medium">已授权</span>
                <Badge variant="outline" className="text-green-600 border-green-200">
                  Google Calendar 已连接
                </Badge>
              </>
            ) : (
              <>
                <XCircle className="w-5 h-5 text-red-500" />
                <span className="text-red-600 font-medium">未授权</span>
                <Badge variant="outline" className="text-red-600 border-red-200">
                  需要授权
                </Badge>
              </>
            )}
          </div>
        </CardContent>
      </Card>

      {/* 事件表单卡片 */}
      <Card>
        <CardHeader>
          <CardTitle className="flex items-center gap-2">
            <Plus className="w-5 h-5" />
            事件详情
          </CardTitle>
        </CardHeader>
        <CardContent className="space-y-4">
          <div className="grid grid-cols-1 md:grid-cols-2 gap-4">
            <div className="space-y-2">
              <Label htmlFor="summary">事件标题</Label>
              <Input
                id="summary"
                value={eventForm.summary}
                onChange={(e) => setEventForm({...eventForm, summary: e.target.value})}
                placeholder="输入事件标题"
              />
            </div>
            <div className="space-y-2">
              <Label htmlFor="location">地点</Label>
              <Input
                id="location"
                value={eventForm.location}
                onChange={(e) => setEventForm({...eventForm, location: e.target.value})}
                placeholder="输入事件地点"
              />
            </div>
          </div>

          <div className="space-y-2">
            <Label htmlFor="description">事件描述</Label>
            <Textarea
              id="description"
              value={eventForm.description}
              onChange={(e) => setEventForm({...eventForm, description: e.target.value})}
              placeholder="输入事件描述"
              rows={3}
            />
          </div>

          <div className="grid grid-cols-2 gap-4">
            <div className="space-y-2">
              <Label>开始时间</Label>
              <div className="flex gap-2">
                <Input
                  type="date"
                  value={eventForm.startDate}
                  onChange={(e) => setEventForm({...eventForm, startDate: e.target.value})}
                />
                <Input
                  type="time"
                  value={eventForm.startTime}
                  onChange={(e) => setEventForm({...eventForm, startTime: e.target.value})}
                />
              </div>
            </div>
            <div className="space-y-2">
              <Label>结束时间</Label>
              <div className="flex gap-2">
                <Input
                  type="date"
                  value={eventForm.endDate}
                  onChange={(e) => setEventForm({...eventForm, endDate: e.target.value})}
                />
                <Input
                  type="time"
                  value={eventForm.endTime}
                  onChange={(e) => setEventForm({...eventForm, endTime: e.target.value})}
                />
              </div>
            </div>
          </div>
        </CardContent>
      </Card>

      {/* 执行测试卡片 */}
      <Card>
        <CardHeader>
          <CardTitle className="flex items-center gap-2">
            <Plus className="w-5 h-5" />
            创建Google Calendar事件
          </CardTitle>
        </CardHeader>
        <CardContent className="space-y-4">
          <div className="bg-green-50 border border-green-200 rounded-lg p-4">
            <h3 className="font-medium text-green-900 mb-2">🎯 智能创建流程</h3>
            <div className="text-sm text-green-700 space-y-1">
              <p>1. 填写上方事件详情表单</p>
              <p>2. 点击创建按钮</p>
              <p>3. 系统自动检测OAuth2授权状态</p>
              <p>4. 如需授权，自动弹出Google授权页面</p>
              <p>5. 授权完成后自动创建真实的Calendar事件</p>
              <p>6. 您可以在Google Calendar中验证创建的事件</p>
            </div>
          </div>

          <Button 
            onClick={handleExecuteNode}
            disabled={isLoading}
            className="w-full bg-green-600 hover:bg-green-700"
            size="lg"
          >
            {isLoading ? (
              <>
                <Loader2 className="w-4 h-4 mr-2 animate-spin" />
                创建中...
              </>
            ) : (
              <>
                <Plus className="w-4 h-4 mr-2" />
                创建 Google Calendar 事件
              </>
            )}
          </Button>

          {/* 执行结果 */}
          {lastResult && (
            <div className="mt-4 space-y-4">
              <div className="flex items-center gap-2">
                <h4 className="font-medium">执行结果:</h4>
                {lastResult.status === 'COMPLETED' ? (
                  <CheckCircle className="w-4 h-4 text-green-500" />
                ) : (
                  <XCircle className="w-4 h-4 text-red-500" />
                )}
                <Badge 
                  variant={lastResult.status === 'COMPLETED' ? 'default' : 'destructive'}
                >
                  {lastResult.status}
                </Badge>
              </div>

              {/* 成功结果展示 */}
              {lastResult.status === 'COMPLETED' && lastResult.output_data?.success && (
                <div className="bg-green-50 border border-green-200 rounded-lg p-4 space-y-3">
                  <h5 className="font-medium text-green-800 flex items-center gap-2">
                    <CheckCircle className="w-4 h-4" />
                    事件创建成功！
                  </h5>
                  
                  {lastResult.output_data?.event && (
                    <div className="space-y-2 text-sm">
                      {lastResult.output_data.event_id && (
                        <p><strong>事件ID:</strong> {lastResult.output_data.event_id}</p>
                      )}
                      {lastResult.output_data.html_link && (
                        <p>
                          <strong>Google Calendar链接:</strong> 
                          <a 
                            href={lastResult.output_data.html_link} 
                            target="_blank" 
                            rel="noopener noreferrer"
                            className="ml-2 text-blue-600 hover:underline inline-flex items-center gap-1"
                          >
                            查看事件 <ExternalLink className="w-3 h-3" />
                          </a>
                        </p>
                      )}
                      
                      <div className="mt-3 p-3 bg-white rounded border">
                        <p><strong>标题:</strong> {eventForm.summary}</p>
                        <p><strong>时间:</strong> {eventForm.startDate} {eventForm.startTime} - {eventForm.endDate} {eventForm.endTime}</p>
                        <p><strong>地点:</strong> {eventForm.location}</p>
                        <p><strong>描述:</strong> {eventForm.description}</p>
                      </div>
                      
                      <div className="bg-blue-50 border border-blue-200 rounded p-3 text-blue-800">
                        <p className="font-medium">🎉 验证步骤：</p>
                        <p className="text-sm mt-1">
                          1. 打开您的 <a href="https://calendar.google.com" target="_blank" className="underline">Google Calendar</a><br/>
                          2. 查找刚创建的事件："{eventForm.summary}"<br/>
                          3. 确认事件详情是否正确
                        </p>
                      </div>
                    </div>
                  )}
                </div>
              )}

              {/* 详细数据展示 */}
              <details className="bg-gray-50 rounded-lg">
                <summary className="cursor-pointer p-3 font-medium text-gray-700 hover:bg-gray-100 rounded-lg">
                  查看详细响应数据
                </summary>
                <div className="p-3 pt-0">
                  <pre className="text-xs overflow-auto max-h-80 bg-white p-3 rounded border">
                    {JSON.stringify(lastResult.output_data, null, 2)}
                  </pre>
                </div>
              </details>

              {lastResult.logs && lastResult.logs.length > 0 && (
                <details className="bg-gray-50 rounded-lg">
                  <summary className="cursor-pointer p-3 font-medium text-gray-700 hover:bg-gray-100 rounded-lg">
                    查看执行日志
                  </summary>
                  <div className="p-3 pt-0">
                    <div className="bg-white rounded border p-3 text-sm space-y-1">
                      {lastResult.logs.map((log, index) => (
                        <div key={index} className="font-mono text-xs">• {log}</div>
                      ))}
                    </div>
                  </div>
                </details>
              )}
            </div>
          )}
        </CardContent>
      </Card>

      {/* 使用说明 */}
      <Card>
        <CardHeader>
          <CardTitle>使用说明</CardTitle>
        </CardHeader>
        <CardContent className="space-y-3 text-sm text-gray-600">
          <p>• <strong>事件创建</strong>: 填写事件详情后点击创建按钮，系统会在您的Google Calendar中创建真实事件</p>
          <p>• <strong>智能检测</strong>: 系统会自动检测是否需要OAuth2授权</p>
          <p>• <strong>弹窗授权</strong>: 如需授权会自动弹出Google授权页面，完成后自动关闭</p>
          <p>• <strong>自动重试</strong>: 授权完成后会自动重新执行事件创建</p>
          <p>• <strong>凭据存储</strong>: 授权信息会安全存储，下次创建事件无需重新授权</p>
          <p>• <strong>即时验证</strong>: 创建成功后可直接在Google Calendar中查看和验证事件</p>
          <p>• <strong>完整集成</strong>: 展示了与N8N等平台相同的外部API集成体验</p>
        </CardContent>
      </Card>
    </div>
  );
}<|MERGE_RESOLUTION|>--- conflicted
+++ resolved
@@ -14,14 +14,9 @@
   XCircle, 
   // AlertCircle,
   Loader2,
-<<<<<<< HEAD
   Shield,
   ExternalLink,
   Plus
-=======
-  Shield
-  // ExternalLink
->>>>>>> b6174327
 } from 'lucide-react';
 import { useToast } from '@/hooks/use-toast';
 
