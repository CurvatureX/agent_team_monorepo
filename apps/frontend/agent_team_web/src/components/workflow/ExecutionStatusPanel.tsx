--- conflicted
+++ resolved
@@ -1,7 +1,7 @@
 "use client";
 
-import React from 'react';
-import { motion, AnimatePresence } from 'framer-motion';
+import React from "react";
+import { motion, AnimatePresence } from "framer-motion";
 import {
   CheckCircle2,
   XCircle,
@@ -9,15 +9,15 @@
   AlertCircle,
   Activity,
   ChevronDown,
-  ChevronUp
-} from 'lucide-react';
-import { cn } from '@/lib/utils';
-import { Card, CardContent, CardHeader, CardTitle } from '@/components/ui/card';
-import { Badge } from '@/components/ui/badge';
-import { ScrollArea } from '@/components/ui/scroll-area';
-import { Separator } from '@/components/ui/separator';
-import type { ExecutionStatus } from '@/lib/api/hooks/useExecutionApi';
-import { ExecutionStatusEnum } from '@/types/workflow-enums';
+  ChevronUp,
+} from "lucide-react";
+import { cn } from "@/lib/utils";
+import { Card, CardContent, CardHeader, CardTitle } from "@/components/ui/card";
+import { Badge } from "@/components/ui/badge";
+import { ScrollArea } from "@/components/ui/scroll-area";
+import { Separator } from "@/components/ui/separator";
+import type { ExecutionStatus } from "@/lib/api/hooks/useExecutionApi";
+import { ExecutionStatusEnum } from "@/types/workflow-enums";
 
 interface ExecutionStatusPanelProps {
   status: ExecutionStatus | null;
@@ -41,15 +41,12 @@
       case ExecutionStatusEnum.Completed:
       case ExecutionStatusEnum.Success:
         return <CheckCircle2 className="w-4 h-4 text-green-500" />;
-      case 'FAILED':
+      case "FAILED":
       case ExecutionStatusEnum.Error:
         return <XCircle className="w-4 h-4 text-red-500" />;
       case ExecutionStatusEnum.Running:
         return <Activity className="w-4 h-4 text-blue-500 animate-pulse" />;
-<<<<<<< HEAD
       case ExecutionStatusEnum.Idle:
-=======
->>>>>>> 043fe281
       case ExecutionStatusEnum.Pending:
       case ExecutionStatusEnum.New:
       case ExecutionStatusEnum.Waiting:
@@ -70,51 +67,53 @@
     switch (execStatus) {
       case ExecutionStatusEnum.Completed:
       case ExecutionStatusEnum.Success:
-        return 'bg-green-100 text-green-800 dark:bg-green-900 dark:text-green-200';
-      case 'FAILED':
+        return "bg-green-100 text-green-800 dark:bg-green-900 dark:text-green-200";
+      case "FAILED":
       case ExecutionStatusEnum.Error:
-        return 'bg-red-100 text-red-800 dark:bg-red-900 dark:text-red-200';
+        return "bg-red-100 text-red-800 dark:bg-red-900 dark:text-red-200";
       case ExecutionStatusEnum.Running:
-        return 'bg-blue-100 text-blue-800 dark:bg-blue-900 dark:text-blue-200';
-<<<<<<< HEAD
+        return "bg-blue-100 text-blue-800 dark:bg-blue-900 dark:text-blue-200";
       case ExecutionStatusEnum.Idle:
-=======
->>>>>>> 043fe281
       case ExecutionStatusEnum.Pending:
       case ExecutionStatusEnum.New:
       case ExecutionStatusEnum.Waiting:
-        return 'bg-yellow-100 text-yellow-800 dark:bg-yellow-900 dark:text-yellow-200';
+        return "bg-yellow-100 text-yellow-800 dark:bg-yellow-900 dark:text-yellow-200";
       case ExecutionStatusEnum.Cancelled:
       case ExecutionStatusEnum.Canceled:
       case ExecutionStatusEnum.Paused:
       case ExecutionStatusEnum.WaitingForHuman:
       case ExecutionStatusEnum.Timeout:
       case ExecutionStatusEnum.Skipped:
-        return 'bg-gray-100 text-gray-800 dark:bg-gray-900 dark:text-gray-200';
+        return "bg-gray-100 text-gray-800 dark:bg-gray-900 dark:text-gray-200";
       default:
-        return 'bg-gray-100 text-gray-800 dark:bg-gray-900 dark:text-gray-200';
+        return "bg-gray-100 text-gray-800 dark:bg-gray-900 dark:text-gray-200";
     }
   };
 
   const formatTime = (time?: string | number) => {
-    if (!time) return 'N/A';
+    if (!time) return "N/A";
     // Handle both Unix timestamp (seconds) and ISO string
-    const date = typeof time === 'number'
-      ? new Date(time * 1000)  // Unix timestamp in seconds
-      : new Date(time);
+    const date =
+      typeof time === "number"
+        ? new Date(time * 1000) // Unix timestamp in seconds
+        : new Date(time);
     return date.toLocaleTimeString();
   };
 
-  const calculateDuration = (start?: string | number, end?: string | number) => {
-    if (!start) return 'N/A';
+  const calculateDuration = (
+    start?: string | number,
+    end?: string | number
+  ) => {
+    if (!start) return "N/A";
 
     // Handle both Unix timestamp (seconds) and ISO string
-    const startTime = typeof start === 'number'
-      ? start * 1000
-      : new Date(start).getTime();
+    const startTime =
+      typeof start === "number" ? start * 1000 : new Date(start).getTime();
 
     const endTime = end
-      ? (typeof end === 'number' ? end * 1000 : new Date(end).getTime())
+      ? typeof end === "number"
+        ? end * 1000
+        : new Date(end).getTime()
       : Date.now();
 
     const duration = endTime - startTime;
@@ -137,10 +136,7 @@
         initial={{ opacity: 0, y: 20 }}
         animate={{ opacity: 1, y: 0 }}
         exit={{ opacity: 0, y: 20 }}
-        className={cn(
-          "fixed bottom-4 right-4 z-50 w-96",
-          className
-        )}
+        className={cn("fixed bottom-4 right-4 z-50 w-96", className)}
       >
         <Card className="shadow-lg border-border/50 bg-background/95 backdrop-blur-sm">
           <CardHeader className="pb-3">
@@ -150,7 +146,9 @@
                   Execution Status
                 </CardTitle>
                 {status && (
-                  <Badge className={cn("text-xs", getStatusColor(status.status))}>
+                  <Badge
+                    className={cn("text-xs", getStatusColor(status.status))}
+                  >
                     {status.status}
                   </Badge>
                 )}
@@ -200,10 +198,11 @@
                   )}
                   <div className="flex justify-between">
                     <span className="text-muted-foreground">Duration:</span>
-                    <span>{calculateDuration(status.start_time, status.end_time)}</span>
+                    <span>
+                      {calculateDuration(status.start_time, status.end_time)}
+                    </span>
                   </div>
                 </div>
-
 
                 {status.node_executions && status.node_executions.length > 0 ? (
                   <>
@@ -224,7 +223,10 @@
                                 </span>
                               </div>
                               <span className="text-xs text-muted-foreground">
-                                {calculateDuration(node.start_time, node.end_time)}
+                                {calculateDuration(
+                                  node.start_time,
+                                  node.end_time
+                                )}
                               </span>
                             </div>
                           ))}
