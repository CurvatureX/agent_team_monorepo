--- conflicted
+++ resolved
@@ -1,31 +1,42 @@
 "use client";
 
-import React, { memo } from 'react';
-import Image from 'next/image';
-import { Handle, Position, NodeProps } from 'reactflow';
-import { cn } from '@/lib/utils';
-import type { WorkflowNodeData } from '@/types/workflow-editor';
-<<<<<<< HEAD
-import { getNodeIcon, getCategoryColor, getCategoryFromNodeType, getParameterPreview, formatSubtype, getProviderIcon } from '@/utils/nodeHelpers';
-=======
-import { getNodeIcon, getCategoryColor, getCategoryFromNodeType, getParameterPreview, formatSubtype, getNodeTypeDisplayName, getProviderIcon } from '@/utils/nodeHelpers';
->>>>>>> b435214b
-import { Card, CardContent, CardHeader } from '@/components/ui/card';
-import { Badge } from '@/components/ui/badge';
-import { Tooltip, TooltipContent, TooltipProvider, TooltipTrigger } from '@/components/ui/tooltip';
+import React, { memo } from "react";
+import Image from "next/image";
+import { Handle, Position, NodeProps } from "reactflow";
+import { cn } from "@/lib/utils";
+import type { WorkflowNodeData } from "@/types/workflow-editor";
+import {
+  getNodeIcon,
+  getCategoryColor,
+  getCategoryFromNodeType,
+  getParameterPreview,
+  formatSubtype,
+  getProviderIcon,
+} from "@/utils/nodeHelpers";
+import { Card, CardContent, CardHeader } from "@/components/ui/card";
+import { Badge } from "@/components/ui/badge";
+import {
+  Tooltip,
+  TooltipContent,
+  TooltipProvider,
+  TooltipTrigger,
+} from "@/components/ui/tooltip";
 
 type CustomNodeProps = NodeProps<WorkflowNodeData>;
 
 export const CustomNode = memo<CustomNodeProps>(({ data, selected }) => {
   const Icon = getNodeIcon(data.template.node_type, data.template.node_subtype);
-  const providerIcon = getProviderIcon(data.template.node_type, data.template.node_subtype);
+  const providerIcon = getProviderIcon(
+    data.template.node_type,
+    data.template.node_subtype
+  );
   const category = getCategoryFromNodeType(data.template.node_type);
   const colorScheme = getCategoryColor(category);
   const parameterPreview = getParameterPreview(data.parameters);
 
   // Debug: Log status changes
   React.useEffect(() => {
-    if (data.status && data.status !== 'idle') {
+    if (data.status && data.status !== "idle") {
       console.log(`Node ${data.label} status:`, data.status);
     }
   }, [data.status, data.label]);
@@ -34,16 +45,17 @@
     <TooltipProvider>
       <Card
         className={cn(
-          'min-w-[200px] max-w-[280px] border-2 transition-all duration-200 shadow-lg',
-          selected ? 'border-primary shadow-xl' : colorScheme.border,
-          data.status === 'running' && 'animate-pulse border-blue-500 bg-blue-500/10',
-          data.status === 'error' && 'border-red-500 bg-red-500/10',
-          data.status === 'success' && 'border-green-500 bg-green-500/10'
+          "min-w-[200px] max-w-[280px] border-2 transition-all duration-200 shadow-lg",
+          selected ? "border-primary shadow-xl" : colorScheme.border,
+          data.status === "running" &&
+            "animate-pulse border-blue-500 bg-blue-500/10",
+          data.status === "error" && "border-red-500 bg-red-500/10",
+          data.status === "success" && "border-green-500 bg-green-500/10"
         )}
       >
         <CardHeader className="p-3 pb-2">
           <div className="flex items-center gap-2">
-            <div className={cn('p-1.5 rounded', colorScheme.bg)}>
+            <div className={cn("p-1.5 rounded", colorScheme.bg)}>
               {providerIcon ? (
                 <Image
                   src={providerIcon}
@@ -53,7 +65,7 @@
                   className="w-4 h-4"
                 />
               ) : (
-                <Icon className={cn('w-4 h-4', colorScheme.icon)} />
+                <Icon className={cn("w-4 h-4", colorScheme.icon)} />
               )}
             </div>
             <div className="flex-1 min-w-0">
@@ -67,25 +79,34 @@
               <Tooltip>
                 <TooltipTrigger>
                   <Badge
-                    variant={data.status === 'error' ? 'destructive' :
-                            data.status === 'success' ? 'default' :
-                            data.status === 'idle' ? 'outline' : 'secondary'}
+                    variant={
+                      data.status === "error"
+                        ? "destructive"
+                        : data.status === "success"
+                        ? "default"
+                        : data.status === "idle"
+                        ? "outline"
+                        : "secondary"
+                    }
                     className={cn(
-                      'text-sm px-2 py-1 h-6 min-w-[24px] font-bold',
-                      data.status === 'running' && 'animate-pulse bg-blue-500 hover:bg-blue-600 text-white',
-                      data.status === 'success' && 'bg-green-500 hover:bg-green-600 text-white',
-                      data.status === 'error' && 'bg-red-500 hover:bg-red-600 text-white',
-                      data.status === 'idle' && 'opacity-30'
+                      "text-sm px-2 py-1 h-6 min-w-[24px] font-bold",
+                      data.status === "running" &&
+                        "animate-pulse bg-blue-500 hover:bg-blue-600 text-white",
+                      data.status === "success" &&
+                        "bg-green-500 hover:bg-green-600 text-white",
+                      data.status === "error" &&
+                        "bg-red-500 hover:bg-red-600 text-white",
+                      data.status === "idle" && "opacity-30"
                     )}
                   >
-                    {data.status === 'running' && '●'}
-                    {data.status === 'success' && '✓'}
-                    {data.status === 'error' && '✕'}
-                    {data.status === 'idle' && '○'}
+                    {data.status === "running" && "●"}
+                    {data.status === "success" && "✓"}
+                    {data.status === "error" && "✕"}
+                    {data.status === "idle" && "○"}
                   </Badge>
                 </TooltipTrigger>
                 <TooltipContent>
-                  Status: {data.status || 'unknown'}
+                  Status: {data.status || "unknown"}
                 </TooltipContent>
               </Tooltip>
             )}
@@ -113,14 +134,14 @@
         )}
 
         {/* Handles */}
-        {data.template.node_type !== 'TRIGGER' && (
+        {data.template.node_type !== "TRIGGER" && (
           <Handle
             type="target"
             position={Position.Left}
             className={cn(
-              'w-3 h-3 border-2',
-              '!bg-background !border-muted-foreground',
-              'hover:!bg-primary hover:!border-primary'
+              "w-3 h-3 border-2",
+              "!bg-background !border-muted-foreground",
+              "hover:!bg-primary hover:!border-primary"
             )}
           />
         )}
@@ -129,9 +150,9 @@
           type="source"
           position={Position.Right}
           className={cn(
-            'w-3 h-3 border-2',
-            '!bg-background !border-muted-foreground',
-            'hover:!bg-primary hover:!border-primary'
+            "w-3 h-3 border-2",
+            "!bg-background !border-muted-foreground",
+            "hover:!bg-primary hover:!border-primary"
           )}
         />
       </Card>
@@ -139,4 +160,4 @@
   );
 });
 
-CustomNode.displayName = 'CustomNode';+CustomNode.displayName = "CustomNode";