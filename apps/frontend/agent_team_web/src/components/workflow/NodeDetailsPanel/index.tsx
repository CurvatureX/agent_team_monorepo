"use client";

import React, { useCallback, useState, useEffect, useRef } from "react";
import Image from "next/image";
import {
  X,
  Save,
  Trash2,
  Copy,
  Info,
  CheckCircle2,
  AlertCircle,
} from "lucide-react";
import { motion, AnimatePresence } from "framer-motion";
import { cn } from "@/lib/utils";
import { useWorkflow, useEditorUI } from "@/store/hooks";
import { useAuth } from "@/contexts/auth-context";
import { apiRequest } from "@/lib/api/fetcher";
import { FormRenderer } from "./FormRenderer";
import {
  getNodeIcon,
  getCategoryColor,
  getCategoryFromNodeType,
<<<<<<< HEAD
  getProviderIcon,
} from "@/utils/nodeHelpers";
import { Button } from "@/components/ui/button";
=======
  formatSubtype,
  getProviderIcon,
} from "@/utils/nodeHelpers";
import { Button } from "@/components/ui/button";
import { Input } from "@/components/ui/input";
import { Label } from "@/components/ui/label";
>>>>>>> b435214b
import { ScrollArea } from "@/components/ui/scroll-area";
import { Separator } from "@/components/ui/separator";
import {
  Dialog,
  DialogContent,
  DialogDescription,
  DialogFooter,
  DialogHeader,
  DialogTitle,
  DialogTrigger,
} from "@/components/ui/dialog";

interface NodeDetailsPanelProps {
  className?: string;
}

export const NodeDetailsPanel: React.FC<NodeDetailsPanelProps> = ({
  className,
}) => {
  const {
    selectedNode,
    updateNodeParameters,
<<<<<<< HEAD
=======
    updateNodeData,
>>>>>>> b435214b
    deleteNode,
    exportWorkflow,
    metadata,
  } = useWorkflow();
  const { detailsPanelOpen, setDetailsPanelOpen } = useEditorUI();
  const { session } = useAuth();
  const [formErrors, setFormErrors] = useState<Record<string, string>>({});
  const [hasChanges, setHasChanges] = useState(false);
  const [deleteDialogOpen, setDeleteDialogOpen] = useState(false);
  const [saveStatus, setSaveStatus] = useState<
    "idle" | "saving" | "saved" | "error"
  >("idle");
  const [countdown, setCountdown] = useState(5);
  const saveTimeoutRef = useRef<NodeJS.Timeout | null>(null);
  const countdownIntervalRef = useRef<NodeJS.Timeout | null>(null);
<<<<<<< HEAD
  const autoSaveRef = useRef<(() => Promise<void>) | undefined>(undefined);
=======
  const autoSaveRef = useRef<() => Promise<void>>();
>>>>>>> b435214b

  // Auto-save function - always use the latest version
  autoSaveRef.current = async () => {
    console.log('[Auto-save] Function called');

    if (!metadata.id || !session?.access_token) {
      console.warn("[Auto-save] Cannot auto-save: missing workflow ID or auth token", {
        hasWorkflowId: !!metadata.id,
        hasToken: !!session?.access_token
      });
      return;
    }

    try {
      console.log('[Auto-save] Starting save for workflow:', metadata.id);
      setSaveStatus("saving");
      const workflowData = exportWorkflow();

      console.log('[Auto-save] Workflow data exported:', {
        nodes: workflowData.nodes.length,
        connections: workflowData.connections.length
      });

      await apiRequest(
        `/api/proxy/v1/app/workflows/${metadata.id}`,
        session.access_token,
        "PUT",
        {
          name: workflowData.metadata.name,
          description: workflowData.metadata.description,
          nodes: workflowData.nodes,
          connections: workflowData.connections,
          tags: workflowData.metadata.tags,
        }
      );

      console.log('[Auto-save] Save successful');
      setSaveStatus("saved");
      setHasChanges(false);

      // Reset status after 2 seconds
      setTimeout(() => setSaveStatus("idle"), 2000);
    } catch (error) {
      console.error("[Auto-save] Failed:", error);
      setSaveStatus("error");

      // Reset error status after 3 seconds
      setTimeout(() => setSaveStatus("idle"), 3000);
    }
  };

  // Debounced auto-save effect with countdown (5 seconds after last change)
  useEffect(() => {
    if (hasChanges && metadata.id) {
      console.log('[Auto-save] Setting 5-second countdown for workflow:', metadata.id);

      // Clear existing intervals and timeouts
      if (saveTimeoutRef.current) {
        clearTimeout(saveTimeoutRef.current);
      }
      if (countdownIntervalRef.current) {
        clearInterval(countdownIntervalRef.current);
      }

      // Reset countdown to 5
      setCountdown(5);

      // Update countdown every second
      let currentCountdown = 5;
      countdownIntervalRef.current = setInterval(() => {
        currentCountdown -= 1;
        setCountdown(currentCountdown);

        if (currentCountdown <= 0) {
          if (countdownIntervalRef.current) {
            clearInterval(countdownIntervalRef.current);
          }
        }
      }, 1000);

      // Trigger save after 5 seconds
      saveTimeoutRef.current = setTimeout(() => {
        console.log('[Auto-save] Timeout triggered, calling autoSaveRef.current');
        if (countdownIntervalRef.current) {
          clearInterval(countdownIntervalRef.current);
        }
        autoSaveRef.current?.();
      }, 5000);
    } else {
      console.log('[Auto-save] Conditions not met:', { hasChanges, workflowId: metadata.id });
      // Clear countdown if conditions not met
      if (countdownIntervalRef.current) {
        clearInterval(countdownIntervalRef.current);
      }
    }

    // Cleanup on unmount
    return () => {
      if (saveTimeoutRef.current) {
        clearTimeout(saveTimeoutRef.current);
      }
      if (countdownIntervalRef.current) {
        clearInterval(countdownIntervalRef.current);
      }
    };
  }, [hasChanges, metadata.id]);

  const handleClose = useCallback(() => {
    setDetailsPanelOpen(false);
    setFormErrors({});
    setHasChanges(false);
    setSaveStatus("idle");
    setCountdown(5);

    // Clear any active timers
    if (saveTimeoutRef.current) {
      clearTimeout(saveTimeoutRef.current);
    }
    if (countdownIntervalRef.current) {
      clearInterval(countdownIntervalRef.current);
    }
  }, [setDetailsPanelOpen]);

  const handleParameterChange = useCallback(
    (newParameters: Record<string, unknown>) => {
      if (selectedNode) {
        console.log('[Auto-save] Parameter changed for node:', selectedNode.id);
        updateNodeParameters({
          nodeId: selectedNode.id,
          parameters: newParameters,
        });
        setHasChanges(true);
        setSaveStatus("idle"); // Reset status when user makes changes
        setCountdown(5); // Reset countdown display
      }
    },
    [selectedNode, updateNodeParameters]
  );

<<<<<<< HEAD
=======
  const handleLabelChange = useCallback(
    (newLabel: string) => {
      if (selectedNode) {
        updateNodeData({
          nodeId: selectedNode.id,
          data: { label: newLabel },
        });
        setHasChanges(true);
        setSaveStatus("idle"); // Reset status when user makes changes
        setCountdown(5); // Reset countdown display
      }
    },
    [selectedNode, updateNodeData]
  );
>>>>>>> b435214b

  const handleDelete = useCallback(() => {
    if (selectedNode) {
      deleteNode(selectedNode.id);
      setDeleteDialogOpen(false);
      handleClose();
    }
  }, [selectedNode, deleteNode, handleClose]);

  const handleDuplicate = useCallback(() => {
    // TODO: Implement node duplication
    console.log("Duplicate node:", selectedNode?.id);
  }, [selectedNode]);

  if (!selectedNode) return null;

  const Icon = getNodeIcon(
    selectedNode.data.template.node_type,
    selectedNode.data.template.node_subtype
  );
  const providerIcon = getProviderIcon(
    selectedNode.data.template.node_type,
    selectedNode.data.template.node_subtype
  );
  const category = getCategoryFromNodeType(
    selectedNode.data.template.node_type
  );
  const colorScheme = getCategoryColor(category);

  return (
    <AnimatePresence mode="wait">
      {detailsPanelOpen && (
        <motion.div
          initial={{ width: 0, opacity: 0 }}
          animate={{ width: 350, opacity: 1 }}
          exit={{ width: 0, opacity: 0 }}
          transition={{ duration: 0.2 }}
          className={cn(
            "h-full bg-card border-l border-border overflow-hidden",
            "flex flex-col",
            className
          )}
        >
          {/* Header */}
          <div className="p-4 border-b border-border">
            <div className="flex items-center justify-between mb-3">
              <div className="flex items-center gap-2">
                <div className={cn("p-1.5 rounded", colorScheme.bg)}>
                  {providerIcon ? (
                    <Image
                      src={providerIcon}
                      alt={selectedNode.data.template.node_subtype}
                      width={16}
                      height={16}
                      className="w-4 h-4"
                    />
                  ) : (
                    <Icon className={cn("w-4 h-4", colorScheme.icon)} />
                  )}
                </div>
                <div>
                  <h3 className="font-semibold text-sm">Node Details</h3>
<<<<<<< HEAD
                  <div className="text-sm font-semibold text-foreground">
                    {selectedNode.data.label}
                  </div>
=======
                  <p className="text-xs text-muted-foreground">
                    <h4 className="text-sm font-semibold text-foreground">
                      {selectedNode.data.label}
                    </h4>
                  </p>
>>>>>>> b435214b
                </div>
              </div>
              <Button
                variant="ghost"
                size="sm"
                onClick={handleClose}
                className="h-6 w-6 p-0"
              >
                <X className="w-4 h-4" />
              </Button>
            </div>
          </div>

          {/* Node info */}
          <div className="p-4 bg-muted/30">
            <div className="space-y-2">
              {/* Node description */}
              {selectedNode.data.description && (
                <div>
                  <p className="text-xs text-muted-foreground font-medium">
                    Description:
                  </p>
                  <p className="text-sm text-foreground mt-1">
                    {selectedNode.data.description}
                  </p>
                </div>
              )}

              {/* Template info */}
              <div
                className={cn(
                  "flex items-start gap-2",
                  selectedNode.data.description && "pt-2 border-t"
                )}
              >
                <Info className="w-3 h-3 text-muted-foreground mt-0.5 flex-shrink-0" />
                <div className="flex-1 text-xs text-muted-foreground">
                  <p className="mt-1 opacity-70">
                    Version: {selectedNode.data.template.version} • Type:{" "}
                    {selectedNode.data.template.node_type}
                    {"-"}
                    {selectedNode.data.template.node_subtype}
                  </p>
                </div>
              </div>
            </div>
          </div>

          <Separator />

          {/* Parameters form */}
          <div className="flex-1 overflow-hidden">
            <ScrollArea className="h-full">
              <div className="p-4">
                <h4 className="text-sm font-medium mb-4">Parameters</h4>
                {selectedNode.data.template.parameter_schema ? (
                  <FormRenderer
                    schema={selectedNode.data.template.parameter_schema}
                    values={selectedNode.data.parameters}
                    onChange={handleParameterChange}
                    errors={formErrors}
                  />
                ) : (
                  <p className="text-sm text-muted-foreground">
                    No parameters available for this node type.
                  </p>
                )}
              </div>
            </ScrollArea>
          </div>

          <Separator />

          {/* Actions */}
          <div className="p-4 space-y-2">
            <div className="flex gap-2">
              <Button
                variant="secondary"
                onClick={handleDuplicate}
                className="flex-1"
              >
                <Copy className="w-4 h-4 mr-2" />
                Duplicate
              </Button>
              <Dialog
                open={deleteDialogOpen}
                onOpenChange={setDeleteDialogOpen}
              >
                <DialogTrigger asChild>
                  <Button variant="destructive" className="flex-1">
                    <Trash2 className="w-4 h-4 mr-2" />
                    Delete
                  </Button>
                </DialogTrigger>
                <DialogContent>
                  <DialogHeader>
                    <DialogTitle>Delete Node</DialogTitle>
                    <DialogDescription>
                      Are you sure you want to delete &quot;
                      {selectedNode.data.label}&quot;? This action cannot be
                      undone.
                    </DialogDescription>
                  </DialogHeader>
                  <DialogFooter>
                    <Button
                      variant="outline"
                      onClick={() => setDeleteDialogOpen(false)}
                    >
                      Cancel
                    </Button>
                    <Button variant="destructive" onClick={handleDelete}>
                      Delete
                    </Button>
                  </DialogFooter>
                </DialogContent>
              </Dialog>
            </div>

            {/* Save status indicator */}
            <div className="text-xs text-center min-h-[20px]">
              {saveStatus === "saving" && (
                <div className="text-muted-foreground flex items-center justify-center gap-1">
                  <Save className="w-3 h-3 animate-pulse" />
                  <span>Saving changes...</span>
                </div>
              )}
              {saveStatus === "saved" && (
                <div className="text-green-600 flex items-center justify-center gap-1">
                  <CheckCircle2 className="w-3 h-3" />
                  <span>Changes saved</span>
                </div>
              )}
              {saveStatus === "error" && (
                <div className="text-destructive flex items-center justify-center gap-1">
                  <AlertCircle className="w-3 h-3" />
                  <span>Failed to save</span>
                </div>
              )}
              {saveStatus === "idle" && hasChanges && (
                <div className="text-muted-foreground/60 flex items-center justify-center gap-1">
                  <Save className="w-3 h-3" />
                  <span>Auto-saving in {countdown}s...</span>
                </div>
              )}
            </div>
          </div>
        </motion.div>
      )}
    </AnimatePresence>
  );
};<|MERGE_RESOLUTION|>--- conflicted
+++ resolved
@@ -21,18 +21,9 @@
   getNodeIcon,
   getCategoryColor,
   getCategoryFromNodeType,
-<<<<<<< HEAD
   getProviderIcon,
 } from "@/utils/nodeHelpers";
 import { Button } from "@/components/ui/button";
-=======
-  formatSubtype,
-  getProviderIcon,
-} from "@/utils/nodeHelpers";
-import { Button } from "@/components/ui/button";
-import { Input } from "@/components/ui/input";
-import { Label } from "@/components/ui/label";
->>>>>>> b435214b
 import { ScrollArea } from "@/components/ui/scroll-area";
 import { Separator } from "@/components/ui/separator";
 import {
@@ -55,10 +46,6 @@
   const {
     selectedNode,
     updateNodeParameters,
-<<<<<<< HEAD
-=======
-    updateNodeData,
->>>>>>> b435214b
     deleteNode,
     exportWorkflow,
     metadata,
@@ -74,32 +61,31 @@
   const [countdown, setCountdown] = useState(5);
   const saveTimeoutRef = useRef<NodeJS.Timeout | null>(null);
   const countdownIntervalRef = useRef<NodeJS.Timeout | null>(null);
-<<<<<<< HEAD
   const autoSaveRef = useRef<(() => Promise<void>) | undefined>(undefined);
-=======
-  const autoSaveRef = useRef<() => Promise<void>>();
->>>>>>> b435214b
 
   // Auto-save function - always use the latest version
   autoSaveRef.current = async () => {
-    console.log('[Auto-save] Function called');
+    console.log("[Auto-save] Function called");
 
     if (!metadata.id || !session?.access_token) {
-      console.warn("[Auto-save] Cannot auto-save: missing workflow ID or auth token", {
-        hasWorkflowId: !!metadata.id,
-        hasToken: !!session?.access_token
-      });
+      console.warn(
+        "[Auto-save] Cannot auto-save: missing workflow ID or auth token",
+        {
+          hasWorkflowId: !!metadata.id,
+          hasToken: !!session?.access_token,
+        }
+      );
       return;
     }
 
     try {
-      console.log('[Auto-save] Starting save for workflow:', metadata.id);
+      console.log("[Auto-save] Starting save for workflow:", metadata.id);
       setSaveStatus("saving");
       const workflowData = exportWorkflow();
 
-      console.log('[Auto-save] Workflow data exported:', {
+      console.log("[Auto-save] Workflow data exported:", {
         nodes: workflowData.nodes.length,
-        connections: workflowData.connections.length
+        connections: workflowData.connections.length,
       });
 
       await apiRequest(
@@ -115,7 +101,7 @@
         }
       );
 
-      console.log('[Auto-save] Save successful');
+      console.log("[Auto-save] Save successful");
       setSaveStatus("saved");
       setHasChanges(false);
 
@@ -133,7 +119,10 @@
   // Debounced auto-save effect with countdown (5 seconds after last change)
   useEffect(() => {
     if (hasChanges && metadata.id) {
-      console.log('[Auto-save] Setting 5-second countdown for workflow:', metadata.id);
+      console.log(
+        "[Auto-save] Setting 5-second countdown for workflow:",
+        metadata.id
+      );
 
       // Clear existing intervals and timeouts
       if (saveTimeoutRef.current) {
@@ -161,14 +150,19 @@
 
       // Trigger save after 5 seconds
       saveTimeoutRef.current = setTimeout(() => {
-        console.log('[Auto-save] Timeout triggered, calling autoSaveRef.current');
+        console.log(
+          "[Auto-save] Timeout triggered, calling autoSaveRef.current"
+        );
         if (countdownIntervalRef.current) {
           clearInterval(countdownIntervalRef.current);
         }
         autoSaveRef.current?.();
       }, 5000);
     } else {
-      console.log('[Auto-save] Conditions not met:', { hasChanges, workflowId: metadata.id });
+      console.log("[Auto-save] Conditions not met:", {
+        hasChanges,
+        workflowId: metadata.id,
+      });
       // Clear countdown if conditions not met
       if (countdownIntervalRef.current) {
         clearInterval(countdownIntervalRef.current);
@@ -205,7 +199,7 @@
   const handleParameterChange = useCallback(
     (newParameters: Record<string, unknown>) => {
       if (selectedNode) {
-        console.log('[Auto-save] Parameter changed for node:', selectedNode.id);
+        console.log("[Auto-save] Parameter changed for node:", selectedNode.id);
         updateNodeParameters({
           nodeId: selectedNode.id,
           parameters: newParameters,
@@ -217,24 +211,6 @@
     },
     [selectedNode, updateNodeParameters]
   );
-
-<<<<<<< HEAD
-=======
-  const handleLabelChange = useCallback(
-    (newLabel: string) => {
-      if (selectedNode) {
-        updateNodeData({
-          nodeId: selectedNode.id,
-          data: { label: newLabel },
-        });
-        setHasChanges(true);
-        setSaveStatus("idle"); // Reset status when user makes changes
-        setCountdown(5); // Reset countdown display
-      }
-    },
-    [selectedNode, updateNodeData]
-  );
->>>>>>> b435214b
 
   const handleDelete = useCallback(() => {
     if (selectedNode) {
@@ -297,17 +273,9 @@
                 </div>
                 <div>
                   <h3 className="font-semibold text-sm">Node Details</h3>
-<<<<<<< HEAD
                   <div className="text-sm font-semibold text-foreground">
                     {selectedNode.data.label}
                   </div>
-=======
-                  <p className="text-xs text-muted-foreground">
-                    <h4 className="text-sm font-semibold text-foreground">
-                      {selectedNode.data.label}
-                    </h4>
-                  </p>
->>>>>>> b435214b
                 </div>
               </div>
               <Button
