"""
Flow Node Executor.

Handles flow control operations like if conditions, loops, switches, merges, etc.
"""

import json
import time
from datetime import datetime
from typing import Any, Dict, List, Optional

<<<<<<< HEAD
from shared.models.node_enums import NodeType, FlowSubtype
=======
from shared.models import NodeType
from shared.models.node_enums import FlowSubtype
>>>>>>> 46d8c48e
from shared.node_specs import node_spec_registry
from shared.node_specs.base import NodeSpec

from .base import BaseNodeExecutor, ExecutionStatus, NodeExecutionContext, NodeExecutionResult


class FlowNodeExecutor(BaseNodeExecutor):
    """Executor for FLOW_NODE type."""

    def _get_node_spec(self) -> Optional[NodeSpec]:
        """Get the node specification for flow nodes."""
        if node_spec_registry and self._subtype:
            # Return the specific spec for current subtype
            return node_spec_registry.get_spec(NodeType.FLOW.value, self._subtype)
        return None

    def get_supported_subtypes(self) -> List[str]:
        """Get supported flow control subtypes."""
        return [subtype.value for subtype in FlowSubtype]

    def validate(self, node: Any) -> List[str]:
        """Validate flow node configuration using spec-based validation."""
        # First use the base class validation which includes spec validation
        errors = super().validate(node)

        # If spec validation passed, we're done
        if not errors and self.spec:
            return errors

        # Fallback if spec not available
        if not node.subtype:
            errors.append("Flow subtype is required")
            return errors

        if node.subtype not in self.get_supported_subtypes():
            errors.append(f"Unsupported flow subtype: {node.subtype}")

        return errors

    def _validate_legacy(self, node: Any) -> List[str]:
        """Legacy validation for backward compatibility."""
        errors = []

        if not hasattr(node, "subtype"):
            return errors

        subtype = node.subtype

        if subtype == FlowSubtype.IF.value:
            errors.extend(self._validate_required_parameters(node, ["condition"]))

        elif subtype == FlowSubtype.FILTER.value:
            errors.extend(self._validate_required_parameters(node, ["filter_condition"]))

        elif subtype == FlowSubtype.LOOP.value:
            errors.extend(self._validate_required_parameters(node, ["loop_type"]))
            if hasattr(node, "parameters"):
                loop_type = node.parameters.get("loop_type")
                if loop_type and loop_type not in ["for_each", "while", "times"]:
                    errors.append(f"Invalid loop type: {loop_type}")

        elif subtype == FlowSubtype.SWITCH.value:
            errors.extend(self._validate_required_parameters(node, ["switch_cases"]))

        elif subtype == FlowSubtype.WAIT.value:
            errors.extend(self._validate_required_parameters(node, ["wait_type"]))
            if hasattr(node, "parameters"):
                wait_type = node.parameters.get("wait_type")
                if wait_type and wait_type not in ["time", "condition", "event"]:
                    errors.append(f"Invalid wait type: {wait_type}")

        return errors

    def execute(self, context: NodeExecutionContext) -> NodeExecutionResult:
        """Execute flow control node."""
        start_time = time.time()
        logs = []

        try:
            subtype = context.node.subtype
            logs.append(f"Executing flow node with subtype: {subtype}")

            if subtype == FlowSubtype.IF.value:
                return self._execute_if_condition(context, logs, start_time)
            elif subtype == FlowSubtype.FILTER.value:
                return self._execute_filter(context, logs, start_time)
            elif subtype == FlowSubtype.LOOP.value:
                return self._execute_loop(context, logs, start_time)
            elif subtype == FlowSubtype.FOR_EACH.value:
                return self._execute_loop(
                    context, logs, start_time
                )  # FOR_EACH uses same logic as LOOP
            elif subtype == FlowSubtype.WHILE.value:
                return self._execute_loop(
                    context, logs, start_time
                )  # WHILE uses same logic as LOOP
            elif subtype == FlowSubtype.MERGE.value:
                return self._execute_merge(context, logs, start_time)
            elif subtype == FlowSubtype.SWITCH.value:
                return self._execute_switch(context, logs, start_time)
            elif subtype == FlowSubtype.WAIT.value:
                return self._execute_wait(context, logs, start_time)
            elif subtype == FlowSubtype.DELAY.value:
                return self._execute_wait(
                    context, logs, start_time
                )  # DELAY uses same logic as WAIT
            elif subtype == FlowSubtype.SPLIT.value:
                return self._execute_split(context, logs, start_time)
            elif subtype == FlowSubtype.SORT.value:
                return self._execute_sort(context, logs, start_time)
            else:
                return self._create_error_result(
                    f"Unsupported flow subtype: {subtype}",
                    execution_time=time.time() - start_time,
                    logs=logs,
                )

        except Exception as e:
            return self._create_error_result(
                f"Error executing flow control: {str(e)}",
                error_details={"exception": str(e)},
                execution_time=time.time() - start_time,
                logs=logs,
            )

    def _execute_if_condition(
        self, context: NodeExecutionContext, logs: List[str], start_time: float
    ) -> NodeExecutionResult:
        """Execute if condition."""
        # Use spec-based parameter retrieval
        condition = self.get_parameter_with_spec(context, "condition")

        logs.append(f"Evaluating if condition: {condition}")

        # Evaluate condition
        condition_result = self._evaluate_condition(condition, context.input_data)

        output_data = {
            "flow_type": "if",
            "condition": condition,
            "condition_result": condition_result,
            "input_data": context.input_data,
            "evaluated_at": datetime.now().isoformat(),
        }

        # Add routing information
        if condition_result:
            output_data["next_route"] = "true_branch"
            logs.append("Condition evaluated to TRUE")
        else:
            output_data["next_route"] = "false_branch"
            logs.append("Condition evaluated to FALSE")

        return self._create_success_result(
            output_data=output_data, execution_time=time.time() - start_time, logs=logs
        )

    def _execute_filter(
        self, context: NodeExecutionContext, logs: List[str], start_time: float
    ) -> NodeExecutionResult:
        """Execute filter operation."""
        # Use spec-based parameter retrieval
        filter_condition = self.get_parameter_with_spec(context, "filter_condition")

        logs.append(f"Applying filter: {filter_condition}")

        input_data = context.input_data

        # Apply filter
        if isinstance(input_data, list):
            filtered_data = self._filter_list(input_data, filter_condition)
        elif isinstance(input_data, dict):
            filtered_data = self._filter_dict(input_data, filter_condition)
        else:
            filtered_data = input_data

        output_data = {
            "flow_type": "filter",
            "filter_condition": filter_condition,
            "original_data": input_data,
            "filtered_data": filtered_data,
            "original_count": len(input_data) if isinstance(input_data, (list, dict)) else 1,
            "filtered_count": len(filtered_data) if isinstance(filtered_data, (list, dict)) else 1,
            "filtered_at": datetime.now().isoformat(),
        }

        return self._create_success_result(
            output_data=output_data, execution_time=time.time() - start_time, logs=logs
        )

    def _execute_loop(
        self, context: NodeExecutionContext, logs: List[str], start_time: float
    ) -> NodeExecutionResult:
        """Execute loop operation."""
        # Use spec-based parameter retrieval
        loop_type = self.get_parameter_with_spec(context, "loop_type")
        max_iterations = self.get_parameter_with_spec(context, "max_iterations")

        logs.append(f"Executing {loop_type} loop with max iterations: {max_iterations}")

        input_data = context.input_data

        if loop_type == "for_each":
            result = self._execute_for_each_loop(input_data, max_iterations)
        elif loop_type == "while":
            condition = self.get_parameter_with_spec(context, "while_condition")
            result = self._execute_while_loop(input_data, condition, max_iterations)
        elif loop_type == "times":
            times = self.get_parameter_with_spec(context, "times")
            result = self._execute_times_loop(input_data, times)
        else:
            result = {"error": f"Unknown loop type: {loop_type}"}

        output_data = {
            "flow_type": "loop",
            "loop_type": loop_type,
            "max_iterations": max_iterations,
            "input_data": input_data,
            "loop_result": result,
            "executed_at": datetime.now().isoformat(),
        }

        return self._create_success_result(
            output_data=output_data, execution_time=time.time() - start_time, logs=logs
        )

    def _execute_merge(
        self, context: NodeExecutionContext, logs: List[str], start_time: float
    ) -> NodeExecutionResult:
        """Execute merge operation."""
        # Use spec-based parameter retrieval
        merge_strategy = self.get_parameter_with_spec(context, "merge_strategy")

        logs.append(f"Merging data with strategy: {merge_strategy}")

        input_data = context.input_data

        # Simulate merging multiple data sources
        if merge_strategy == "combine":
            merged_data = self._combine_data(input_data)
        elif merge_strategy == "union":
            merged_data = self._union_data(input_data)
        elif merge_strategy == "intersection":
            merged_data = self._intersection_data(input_data)
        else:
            merged_data = input_data

        output_data = {
            "flow_type": "merge",
            "merge_strategy": merge_strategy,
            "input_data": input_data,
            "merged_data": merged_data,
            "merged_at": datetime.now().isoformat(),
        }

        return self._create_success_result(
            output_data=output_data, execution_time=time.time() - start_time, logs=logs
        )

    def _execute_switch(
        self, context: NodeExecutionContext, logs: List[str], start_time: float
    ) -> NodeExecutionResult:
        """Execute switch operation."""
        # Use spec-based parameter retrieval
        switch_cases = self.get_parameter_with_spec(context, "switch_cases")
        switch_value = context.input_data.get("switch_value", "")

        logs.append(f"Executing switch with value: {switch_value}")

        # Find matching case
        matched_case = None
        for case in switch_cases:
            if case.get("value") == switch_value:
                matched_case = case
                break

        if not matched_case:
            # Use default case if available
            matched_case = next(
                (case for case in switch_cases if case.get("is_default", False)), None
            )

        output_data = {
            "flow_type": "switch",
            "switch_value": switch_value,
            "switch_cases": switch_cases,
            "matched_case": matched_case,
            "next_route": matched_case.get("route", "default") if matched_case else "default",
            "switched_at": datetime.now().isoformat(),
        }

        return self._create_success_result(
            output_data=output_data, execution_time=time.time() - start_time, logs=logs
        )

    def _execute_wait(
        self, context: NodeExecutionContext, logs: List[str], start_time: float
    ) -> NodeExecutionResult:
        """Execute wait operation."""
        # Use spec-based parameter retrieval
        wait_type = self.get_parameter_with_spec(context, "wait_type")

        logs.append(f"Executing wait with type: {wait_type}")

        if wait_type == "time":
            duration = self.get_parameter_with_spec(context, "duration")  # seconds
            logs.append(f"Waiting for {duration} seconds")
            # In real implementation, would actually wait
            wait_result = {"waited_seconds": duration}

        elif wait_type == "condition":
            condition = self.get_parameter_with_spec(context, "wait_condition")
            logs.append(f"Waiting for condition: {condition}")
            # In real implementation, would poll condition
            wait_result = {"condition": condition, "condition_met": True}

        elif wait_type == "event":
            event_name = self.get_parameter_with_spec(context, "event_name")
            logs.append(f"Waiting for event: {event_name}")
            # In real implementation, would wait for event
            wait_result = {"event_name": event_name, "event_received": True}

        else:
            wait_result = {"error": f"Unknown wait type: {wait_type}"}

        output_data = {
            "flow_type": "wait",
            "wait_type": wait_type,
            "wait_result": wait_result,
            "waited_at": datetime.now().isoformat(),
        }

        return self._create_success_result(
            output_data=output_data, execution_time=time.time() - start_time, logs=logs
        )

    def _evaluate_condition(self, condition: str, data: Dict[str, Any]) -> bool:
        """Evaluate a condition expression."""
        # Simple condition evaluation
        # In real implementation, would use a proper expression evaluator

        if condition == "true":
            return True
        elif condition == "false":
            return False

        # Check for simple data-based conditions
        if ">" in condition:
            parts = condition.split(">")
            if len(parts) == 2:
                left = data.get(parts[0].strip(), 0)
                right = float(parts[1].strip())
                return left > right

        if "==" in condition:
            parts = condition.split("==")
            if len(parts) == 2:
                left = data.get(parts[0].strip(), "")
                right = parts[1].strip().strip("\"'")
                return str(left) == right

        # Default to false for unknown conditions
        return False

    def _filter_list(self, data: List[Any], condition: Dict[str, Any]) -> List[Any]:
        """Filter a list based on condition."""
        # Simulate list filtering
        return [item for item in data if self._item_matches_condition(item, condition)]

    def _filter_dict(self, data: Dict[str, Any], condition: Dict[str, Any]) -> Dict[str, Any]:
        """Filter a dictionary based on condition."""
        # Simulate dict filtering
        return {k: v for k, v in data.items() if self._item_matches_condition(v, condition)}

    def _item_matches_condition(self, item: Any, condition: Dict[str, Any]) -> bool:
        """Check if an item matches the filter condition."""
        # Simple condition matching
        if isinstance(condition, dict):
            for key, value in condition.items():
                if isinstance(item, dict) and item.get(key) != value:
                    return False
        return True

    def _execute_for_each_loop(self, data: Dict[str, Any], max_iterations: int) -> Dict[str, Any]:
        """Execute for-each loop."""
        items = data.get("items", [])
        processed_items = []

        for i, item in enumerate(items[:max_iterations]):
            processed_items.append({"index": i, "item": item, "processed": True})

        return {
            "type": "for_each",
            "total_items": len(items),
            "processed_items": processed_items,
            "iterations": min(len(items), max_iterations),
        }

    def _execute_while_loop(
        self, data: Dict[str, Any], condition: str, max_iterations: int
    ) -> Dict[str, Any]:
        """Execute while loop."""
        iterations = 0

        # Simulate while loop (would evaluate condition in real implementation)
        while iterations < max_iterations and iterations < 5:  # Limit for simulation
            iterations += 1

        return {
            "type": "while",
            "condition": condition,
            "iterations": iterations,
            "max_iterations": max_iterations,
        }

    def _execute_times_loop(self, data: Dict[str, Any], times: int) -> Dict[str, Any]:
        """Execute times loop."""
        results = []

        for i in range(times):
            results.append({"iteration": i + 1, "data": data})

        return {"type": "times", "times": times, "results": results}

    def _combine_data(self, data: Dict[str, Any]) -> Dict[str, Any]:
        """Combine multiple data sources."""
        # Simulate data combination
        return {"combined": True, "source_data": data, "combined_at": datetime.now().isoformat()}

    def _union_data(self, data: Dict[str, Any]) -> Dict[str, Any]:
        """Union multiple data sources."""
        # Simulate data union
        return {"union": True, "source_data": data, "union_at": datetime.now().isoformat()}

    def _intersection_data(self, data: Dict[str, Any]) -> Dict[str, Any]:
        """Intersect multiple data sources."""
        # Simulate data intersection
        return {
            "intersection": True,
            "source_data": data,
            "intersection_at": datetime.now().isoformat(),
        }

    def _execute_split(
        self, context: NodeExecutionContext, logs: List[str], start_time: float
    ) -> NodeExecutionResult:
        """Execute split operation."""
        # Use spec-based parameter retrieval
        split_key = self.get_parameter_with_spec(context, "split_key")
        split_type = self.get_parameter_with_spec(context, "split_type")

        logs.append(f"Splitting data by {split_key} using {split_type}")

        input_data = context.input_data

        # Split the data based on the key
        if split_type == "by_key" and isinstance(input_data, dict):
            split_result = {key: [value] for key, value in input_data.items()}
        elif split_type == "by_value" and isinstance(input_data, list):
            split_result = {str(i): item for i, item in enumerate(input_data)}
        else:
            split_result = {"all": input_data}

        output_data = {
            "flow_type": "split",
            "split_key": split_key,
            "split_type": split_type,
            "input_data": input_data,
            "split_result": split_result,
            "split_count": len(split_result),
            "split_at": datetime.now().isoformat(),
        }

        return self._create_success_result(
            output_data=output_data, execution_time=time.time() - start_time, logs=logs
        )

    def _execute_sort(
        self, context: NodeExecutionContext, logs: List[str], start_time: float
    ) -> NodeExecutionResult:
        """Execute sort operation."""
        # Use spec-based parameter retrieval
        sort_key = self.get_parameter_with_spec(context, "sort_key")
        sort_order = self.get_parameter_with_spec(context, "sort_order")

        logs.append(f"Sorting data by {sort_key} in {sort_order} order")

        input_data = context.input_data

        # Sort the data
        if isinstance(input_data, list):
            if sort_key and all(isinstance(item, dict) and sort_key in item for item in input_data):
                sorted_data = sorted(
                    input_data, key=lambda x: x[sort_key], reverse=(sort_order == "desc")
                )
            else:
                sorted_data = sorted(input_data, reverse=(sort_order == "desc"))
        else:
            sorted_data = input_data

        output_data = {
            "flow_type": "sort",
            "sort_key": sort_key,
            "sort_order": sort_order,
            "input_data": input_data,
            "sorted_data": sorted_data,
            "item_count": len(sorted_data) if isinstance(sorted_data, list) else 1,
            "sorted_at": datetime.now().isoformat(),
        }

        return self._create_success_result(
            output_data=output_data, execution_time=time.time() - start_time, logs=logs
        )<|MERGE_RESOLUTION|>--- conflicted
+++ resolved
@@ -9,12 +9,8 @@
 from datetime import datetime
 from typing import Any, Dict, List, Optional
 
-<<<<<<< HEAD
-from shared.models.node_enums import NodeType, FlowSubtype
-=======
 from shared.models import NodeType
 from shared.models.node_enums import FlowSubtype
->>>>>>> 46d8c48e
 from shared.node_specs import node_spec_registry
 from shared.node_specs.base import NodeSpec
 
