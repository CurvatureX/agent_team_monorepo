"""
External Action Node Executor.

Handles external action operations for integrating with third-party systems
like GitHub, Google Calendar, Trello, Slack, etc.
"""

import asyncio
import json
import logging
import time
from datetime import datetime
from typing import Any, Dict, List, Optional, TYPE_CHECKING

if TYPE_CHECKING:
    from ..services.oauth2_service_lite import OAuth2ServiceLite

from .base import BaseNodeExecutor, ExecutionStatus, NodeExecutionContext, NodeExecutionResult

try:
    from shared.node_specs import node_spec_registry
    from shared.node_specs.base import NodeSpec
except ImportError:
    node_spec_registry = None
    NodeSpec = None

try:
<<<<<<< HEAD
    from ..services.api_adapters.base import get_adapter, register_adapter
    from ..services.oauth2_service_lite import OAuth2ServiceLite
    from ..services.api_adapters.google_calendar import GoogleCalendarAdapter
    from ..services.api_call_logger import get_api_call_logger, APICallTracker
except ImportError as e:
    logging.warning(f"Failed to import API adapters or logger: {e}")
    get_adapter = None
    register_adapter = None
    OAuth2ServiceLite = None
    GoogleCalendarAdapter = None
=======
    from ..services.api_call_logger import APICallTracker, get_api_call_logger
    from ..services.oauth2_service_lite import OAuth2ServiceLite as OAuth2Service
except ImportError as e:
    logging.warning(f"Failed to import API adapters or logger: {e}")
    OAuth2Service = None
>>>>>>> 6a29e945
    get_api_call_logger = None
    APICallTracker = None


class ExternalActionNodeExecutor(BaseNodeExecutor):
    """Executor for EXTERNAL_ACTION_NODE type."""

<<<<<<< HEAD
    def __init__(self, oauth2_service: Optional['OAuth2ServiceLite'] = None, subtype: Optional[str] = None):
=======
    def __init__(
        self, oauth2_service: Optional[OAuth2Service] = None, subtype: Optional[str] = None
    ):
>>>>>>> 6a29e945
        """Initialize the external action executor.

        Args:
            oauth2_service: OAuth2 service for credential management
            subtype: The specific subtype of external action (e.g., GITHUB, SLACK, etc.)
        """
        super().__init__(subtype=subtype)
        self.oauth2_service = oauth2_service
        self.logger = logging.getLogger(__name__)

        # Initialize API adapters
        self._adapters = {}
        if GoogleCalendarAdapter:
            try:
                self._adapters = {
                    "google_calendar": GoogleCalendarAdapter(),
<<<<<<< HEAD
=======
                    "github": GitHubAdapter(),
                    "slack": SlackAdapter(),
>>>>>>> 6a29e945
                }
                self.logger.info("Initialized real API adapters for external actions")
            except Exception as e:
                self.logger.error(f"Failed to initialize API adapters: {e}")
                self._adapters = {}

    def _get_node_spec(self) -> Optional[NodeSpec]:
        """Get the node specification for external action nodes."""
        if node_spec_registry and self._subtype:
            # Return the specific spec for current subtype
            return node_spec_registry.get_spec("EXTERNAL_ACTION_NODE", self._subtype)
        return None

    def get_supported_subtypes(self) -> List[str]:
        """Get supported external action subtypes."""
        return [
            "GITHUB",
            "GOOGLE_CALENDAR",
            "TRELLO",
            "EMAIL",
            "SLACK",
            "API_CALL",
            "WEBHOOK",
            "NOTIFICATION",
        ]

    def validate(self, node: Any) -> List[str]:
        """Validate external action node configuration using spec-based validation."""
        # First use the base class validation which includes spec validation
        errors = super().validate(node)

        # If spec validation passed, we're done
        if not errors and self.spec:
            return errors

        # Fallback if spec not available
        if not node.subtype:
            errors.append("External action subtype is required")
            return errors

        if node.subtype not in self.get_supported_subtypes():
            errors.append(f"Unsupported external action subtype: {node.subtype}")

        return errors

    def _validate_legacy(self, node: Any) -> List[str]:
        """Legacy validation for backward compatibility."""
        errors = []

        if not hasattr(node, "subtype"):
            return errors

        subtype = node.subtype

        if subtype == "GITHUB":
            errors.extend(self._validate_required_parameters(node, ["action", "repository"]))

        elif subtype == "GOOGLE_CALENDAR":
            errors.extend(self._validate_required_parameters(node, ["action", "calendar_id"]))

        elif subtype == "TRELLO":
            errors.extend(self._validate_required_parameters(node, ["action", "board_id"]))

        elif subtype == "EMAIL":
            errors.extend(self._validate_required_parameters(node, ["action"]))
            if hasattr(node, "parameters") and node.parameters.get("action") == "send":
                errors.extend(self._validate_required_parameters(node, ["recipients", "subject"]))

        elif subtype == "SLACK":
            errors.extend(self._validate_required_parameters(node, ["action", "channel"]))

        elif subtype == "API_CALL":
            errors.extend(self._validate_required_parameters(node, ["method", "url"]))
            if hasattr(node, "parameters"):
                method = node.parameters.get("method", "").upper()
                if method and method not in ["GET", "POST", "PUT", "DELETE", "PATCH"]:
                    errors.append(f"Invalid HTTP method: {method}")

        elif subtype == "WEBHOOK":
            errors.extend(self._validate_required_parameters(node, ["url", "payload"]))

        elif subtype == "NOTIFICATION":
            errors.extend(self._validate_required_parameters(node, ["type", "message", "target"]))
            if hasattr(node, "parameters"):
                notification_type = node.parameters.get("type", "")
                if notification_type and notification_type not in [
                    "push",
                    "sms",
                    "email",
                    "in_app",
                ]:
                    errors.append(f"Invalid notification type: {notification_type}")

        return errors

    async def execute(self, context: NodeExecutionContext) -> NodeExecutionResult:
        """Execute external action node."""
        start_time = time.time()
        logs = []

        try:
            self.logger.info(f"ExternalActionNodeExecutor.execute() called")
            self.logger.info(
                f"Context node type: {context.node.type}, subtype: {context.node.subtype}"
            )
            self.logger.info(f"Context credentials available: {bool(context.credentials)}")
            if context.credentials:
                self.logger.info(
                    f"Available credential providers: {list(context.credentials.keys())}"
                )

            subtype = context.node.subtype
            logs.append(f"Executing external action node with subtype: {subtype}")

            if subtype == "GITHUB":
                return self._execute_github_action(context, logs, start_time)
            elif subtype == "GOOGLE_CALENDAR":
                return await self._execute_google_calendar_action(context, logs, start_time)
            elif subtype == "TRELLO":
                return self._execute_trello_action(context, logs, start_time)
            elif subtype == "EMAIL":
                return self._execute_email_action(context, logs, start_time)
            elif subtype == "SLACK":
                return self._execute_slack_action(context, logs, start_time)
            elif subtype == "API_CALL":
                return await self._execute_api_call_action(context, logs, start_time)
            elif subtype == "WEBHOOK":
                return self._execute_webhook_action(context, logs, start_time)
            elif subtype == "NOTIFICATION":
                return self._execute_notification_action(context, logs, start_time)
            else:
                return self._create_error_result(
                    f"Unsupported external action subtype: {subtype}",
                    execution_time=time.time() - start_time,
                    logs=logs,
                )

        except Exception as e:
            return self._create_error_result(
                f"Error executing external action: {str(e)}",
                error_details={"exception": str(e)},
                execution_time=time.time() - start_time,
                logs=logs,
            )

    async def _get_user_credentials(self, user_id: str, provider: str) -> Optional[Dict[str, str]]:
        """Get user credentials for the specified provider.

        Args:
            user_id: User ID from execution context
            provider: Provider name (google_calendar, github, slack)

        Returns:
            Dictionary with access_token or None if not available
        """
        try:
            # Use simplified OAuth2 service
            from ..models.database import get_db_session
            from ..services.oauth2_service_lite import OAuth2ServiceLite

            with get_db_session() as db:
                oauth2_service_lite = OAuth2ServiceLite(db)

                # Get valid access token
                access_token = await oauth2_service_lite.get_valid_token(user_id, provider)
                if access_token:
                    return {"access_token": access_token}
                else:
                    self.logger.warning(
                        f"No valid credentials found for user {user_id}, provider {provider}"
                    )
                    return None

        except Exception as e:
            self.logger.error(
                f"Failed to get credentials for user {user_id}, provider {provider}: {e}"
            )
            return None

    async def _call_external_api(
        self,
        provider: str,
        operation: str,
        parameters: Dict[str, Any],
        user_id: str,
        workflow_execution_id: Optional[str] = None,
        node_id: Optional[str] = None,
        context: Optional[NodeExecutionContext] = None,
    ) -> Dict[str, Any]:
        """Call external API using the appropriate adapter with comprehensive logging.

        Args:
            provider: Provider name (google_calendar, github, slack)
            operation: API operation to perform
            parameters: Operation parameters
            user_id: User ID for credential lookup
            workflow_execution_id: Optional workflow execution ID for logging
            node_id: Optional node ID for logging

        Returns:
            API response data
        """
        start_time = time.time()
        api_logger = get_api_call_logger()

        # Initialize tracking variables
        success = False
        status_code = None
        error_type = None
        error_message = None
        api_endpoint = ""
        http_method = "POST"  # Default for most operations
        response_data = None
        retry_count = 0

        # Check if we have the adapter
        if provider not in self._adapters:
            error_message = f"Provider {provider} not supported"
            self.logger.error(f"No adapter available for provider: {provider}")

            # Log the failed call
            await api_logger.log_api_call(
                user_id=user_id,
                provider=provider,
                operation=operation,
                api_endpoint="N/A",
                http_method="N/A",
                success=False,
                status_code=404,
                response_time_ms=int((time.time() - start_time) * 1000),
                workflow_execution_id=workflow_execution_id,
                node_id=node_id,
                request_data=parameters,
                error_type="ProviderNotSupported",
                error_message=error_message,
            )

            return {
                "success": False,
                "error": error_message,
                "provider": provider,
                "fallback": True,
                "mock_result": f"Mock {operation} result for {provider}",
            }

        # Get user credentials - first check execution context, then OAuth2 service
        credentials = None

        # Debug logging
        self.logger.info(f"Calling external API for provider={provider}, operation={operation}")
        self.logger.info(f"Context provided: {context is not None}")
        if context:
            self.logger.info(f"Context credentials available: {context.credentials is not None}")
            if context.credentials:
                self.logger.info(
                    f"Available credential providers: {list(context.credentials.keys())}"
                )

        # Check if credentials are provided in execution context
        if context and context.credentials and provider in context.credentials:
            context_creds = context.credentials[provider]
            self.logger.info(f"Using credentials from execution context for {provider}")

            # Handle authorization code flow
            if "authorization_code" in context_creds:
                # Exchange authorization code for access token
                try:
                    # Use simplified OAuth2 service for token exchange
                    from ..models.database import get_db_session
                    from ..services.oauth2_service_lite import OAuth2ServiceLite

                    # Create OAuth2 service
                    with get_db_session() as db:
                        oauth2_service_lite = OAuth2ServiceLite(db)

                        # Exchange code for token
                        token_response = await oauth2_service_lite.exchange_code_for_token(
                            code=context_creds["authorization_code"],
                            client_id=context_creds.get("client_id"),
                            redirect_uri=context_creds.get("redirect_uri"),
                            provider=provider,
                        )

                        # Store credentials for future use
                        user_id_from_context = context.metadata.get("user_id", user_id)
                        await oauth2_service_lite.store_user_credentials(
                            user_id=user_id_from_context,
                            provider=provider,
                            token_response=token_response,
                        )

                        credentials = {
                            "access_token": token_response.access_token,
                            "refresh_token": token_response.refresh_token,
                            "token_type": token_response.token_type,
                            "expires_at": token_response.expires_at,
                        }
                        self.logger.info(
                            f"Successfully exchanged authorization code for access token for {provider}"
                        )

                except Exception as e:
                    self.logger.error(f"Failed to exchange authorization code for {provider}: {e}")
                    return {
                        "success": False,
                        "error": f"OAuth2 token exchange failed: {str(e)}",
                        "provider": provider,
                        "operation": operation,
                        "oauth2_error": True,
                    }
            else:
                # Direct token credentials
                credentials = context_creds

        # Fallback to OAuth2 service if no context credentials
        if not credentials:
            credentials = await self._get_user_credentials(user_id, provider)

        if not credentials:
            error_message = f"No valid credentials for {provider}"
            self.logger.warning(f"No credentials available for user {user_id}, provider {provider}")

            # Log the authentication failure
            await api_logger.log_api_call(
                user_id=user_id,
                provider=provider,
                operation=operation,
                api_endpoint="N/A",
                http_method="N/A",
                success=False,
                status_code=401,
                response_time_ms=int((time.time() - start_time) * 1000),
                workflow_execution_id=workflow_execution_id,
                node_id=node_id,
                request_data=parameters,
                error_type="AuthenticationError",
                error_message=error_message,
            )

            return {
                "success": False,
                "error": error_message,
                "provider": provider,
                "requires_auth": True,
                "mock_result": f"Mock {operation} result for {provider} (no auth)",
            }

        # Call the real API with comprehensive error handling
        try:
            adapter = self._adapters[provider]

            # Attempt to determine API endpoint (adapter-specific)
            try:
                if hasattr(adapter, "get_endpoint_info"):
                    endpoint_info = adapter.get_endpoint_info(operation, parameters)
                    api_endpoint = endpoint_info.get("url", f"{provider}://{operation}")
                    http_method = endpoint_info.get("method", "POST")
                else:
                    api_endpoint = f"{provider}://{operation}"
            except:
                api_endpoint = f"{provider}://{operation}"

            # Make the API call
            result = await adapter.call(operation, parameters, credentials)

            # Parse response information
            success = result.get("success", True)
            status_code = result.get("status_code", 200 if success else 500)
            response_data = result

            # Add metadata
            result["provider"] = provider
            result["operation"] = operation
            result["real_api_call"] = True
            result["executed_at"] = datetime.now().isoformat()

            # Log successful API call
            await api_logger.log_api_call(
                user_id=user_id,
                provider=provider,
                operation=operation,
                api_endpoint=api_endpoint,
                http_method=http_method,
                success=success,
                status_code=status_code,
                response_time_ms=int((time.time() - start_time) * 1000),
                workflow_execution_id=workflow_execution_id,
                node_id=node_id,
                request_data=parameters,
                response_data=response_data,
                retry_count=retry_count,
            )

            self.logger.info(f"Successfully called {provider} API: {operation}")
            return result

        except Exception as e:
            error_type = type(e).__name__
            error_message = str(e)

            # Determine status code based on error type
            if "auth" in error_message.lower() or "token" in error_message.lower():
                status_code = 401
            elif "rate" in error_message.lower() or "limit" in error_message.lower():
                status_code = 429
            elif "not found" in error_message.lower():
                status_code = 404
            elif "timeout" in error_message.lower():
                status_code = 408
            else:
                status_code = 500

            self.logger.error(f"Failed to call {provider} API: {e}")

            # Log failed API call
            await api_logger.log_api_call(
                user_id=user_id,
                provider=provider,
                operation=operation,
                api_endpoint=api_endpoint,
                http_method=http_method,
                success=False,
                status_code=status_code,
                response_time_ms=int((time.time() - start_time) * 1000),
                workflow_execution_id=workflow_execution_id,
                node_id=node_id,
                request_data=parameters,
                error_type=error_type,
                error_message=error_message,
                retry_count=retry_count,
            )

            return {
                "success": False,
                "error": error_message,
                "provider": provider,
                "operation": operation,
                "api_error": True,
                "mock_result": f"Mock {operation} result for {provider} (API error)",
            }

    def _execute_github_action(
        self, context: NodeExecutionContext, logs: List[str], start_time: float
    ) -> NodeExecutionResult:
        """Execute GitHub action."""
        # Use spec-based parameter retrieval with fallback
        action = self.get_parameter_with_spec(context, "action") or context.get_parameter("action")
        repository = self.get_parameter_with_spec(context, "repository") or context.get_parameter(
            "repository"
        )
        owner = self.get_parameter_with_spec(context, "owner") or context.get_parameter("owner")
        user_id = getattr(context, "user_id", None) or context.metadata.get(
            "user_id", "00000000-0000-0000-0000-000000000123"
        )

        logs.append(f"GitHub action: {action} on repository: {repository}")

        # Prepare parameters for GitHub API
        api_parameters = {"action": action, "repository": repository, "owner": owner}

        # Add action-specific parameters
        if action == "create_issue":
            api_parameters.update(
                {
                    "title": context.get_parameter("title", ""),
                    "body": context.get_parameter("body", ""),
                    "labels": context.get_parameter("labels", []),
                    "assignees": context.get_parameter("assignees", []),
                }
            )
        elif action == "create_pull_request":
            api_parameters.update(
                {
                    "title": context.get_parameter("title", ""),
                    "head": context.get_parameter("head", ""),
                    "base": context.get_parameter("base", ""),
                    "body": context.get_parameter("body", ""),
                }
            )
        elif action == "list_issues":
            api_parameters.update(
                {
                    "state": context.get_parameter("state", "open"),
                    "labels": context.get_parameter("labels", []),
                    "sort": context.get_parameter("sort", "created"),
                }
            )

        # Call real GitHub API
        try:
            import asyncio

            # Handle async call in sync context
            try:
                loop = asyncio.get_event_loop()
                if loop.is_running():
                    # If already in async context, create new task
                    import concurrent.futures

                    with concurrent.futures.ThreadPoolExecutor() as executor:
                        future = executor.submit(
                            asyncio.run,
                            self._call_external_api(
                                "github",
                                action,
                                api_parameters,
                                user_id,
                                context.metadata.get("workflow_execution_id"),
                                context.metadata.get("node_id"),
                                context,
                            ),
                        )
                        output_data = future.result()
                else:
                    output_data = loop.run_until_complete(
                        self._call_external_api(
                            "github",
                            action,
                            api_parameters,
                            user_id,
                            context.metadata.get("workflow_execution_id"),
                            context.metadata.get("node_id"),
                            context,
                        )
                    )
            except RuntimeError:
                # No event loop, create new one
                output_data = asyncio.run(
                    self._call_external_api(
                        "github",
                        action,
                        api_parameters,
                        user_id,
                        context.metadata.get("workflow_execution_id"),
                        context.metadata.get("node_id"),
                        context,
                    )
                )
        except Exception as e:
            logs.append(f"Failed to call GitHub API: {str(e)}")
            # Fallback to mock data with error info
            output_data = {
                "provider": "github",
                "action": action,
                "repository": repository,
                "result": f"Mock GitHub {action} result (API call failed: {str(e)})",
                "executed_at": datetime.now().isoformat(),
                "fallback_mode": True,
                "api_error": str(e),
            }

        return self._create_success_result(
            output_data=output_data, execution_time=time.time() - start_time, logs=logs
        )

    async def _execute_google_calendar_action(
        self, context: NodeExecutionContext, logs: List[str], start_time: float
    ) -> NodeExecutionResult:
        """Execute Google Calendar action."""
        # Use spec-based parameter retrieval with fallback
        action = self.get_parameter_with_spec(context, "action") or context.get_parameter("action")
        calendar_id = self.get_parameter_with_spec(context, "calendar_id") or context.get_parameter(
            "calendar_id", "primary"
        )
        user_id = getattr(context, "user_id", None) or context.metadata.get(
            "user_id", "00000000-0000-0000-0000-000000000123"
        )

        logs.append(f"Google Calendar action: {action} on calendar: {calendar_id}")

        # Prepare parameters for Google Calendar API
        api_parameters = {"calendar_id": calendar_id}

        # Add action-specific parameters
        if action == "create_event":
            event_data = context.get_parameter("event_data", {})
            api_parameters.update(
                {
                    "summary": event_data.get("summary", context.get_parameter("summary", "")),
                    "description": event_data.get(
                        "description", context.get_parameter("description", "")
                    ),
                    "start": event_data.get("start", context.get_parameter("start")),
                    "end": event_data.get("end", context.get_parameter("end")),
                    "location": event_data.get("location", context.get_parameter("location", "")),
                    "attendees": event_data.get(
                        "attendees", context.get_parameter("attendees", [])
                    ),
                }
            )
        elif action == "list_events":
            api_parameters.update(
                {
                    "time_min": context.get_parameter("time_min"),
                    "time_max": context.get_parameter("time_max"),
                    "max_results": context.get_parameter("max_results", 10),
                    "single_events": context.get_parameter("single_events", True),
                    "order_by": context.get_parameter("order_by", "startTime"),
                }
            )
        elif action == "update_event":
            api_parameters.update(
                {
                    "event_id": context.get_parameter("event_id", ""),
                    "summary": context.get_parameter("summary", ""),
                    "description": context.get_parameter("description", ""),
                    "start": context.get_parameter("start"),
                    "end": context.get_parameter("end"),
                }
            )

        # Call real Google Calendar API
        try:
<<<<<<< HEAD
            # Direct async call since method is now async
            output_data = await self._call_external_api("google_calendar", action, api_parameters, user_id,
                                           context.metadata.get('workflow_execution_id'),
                                           context.metadata.get('node_id'), context)
=======
            import asyncio

            # Handle async call in sync context
            try:
                loop = asyncio.get_event_loop()
                if loop.is_running():
                    # If already in async context, create new task
                    import concurrent.futures

                    with concurrent.futures.ThreadPoolExecutor() as executor:
                        future = executor.submit(
                            asyncio.run,
                            self._call_external_api(
                                "google_calendar",
                                action,
                                api_parameters,
                                user_id,
                                context.metadata.get("workflow_execution_id"),
                                context.metadata.get("node_id"),
                                context,
                            ),
                        )
                        output_data = future.result()
                else:
                    output_data = loop.run_until_complete(
                        self._call_external_api(
                            "google_calendar",
                            action,
                            api_parameters,
                            user_id,
                            context.metadata.get("workflow_execution_id"),
                            context.metadata.get("node_id"),
                            context,
                        )
                    )
            except RuntimeError:
                # No event loop, create new one
                output_data = asyncio.run(
                    self._call_external_api(
                        "google_calendar",
                        action,
                        api_parameters,
                        user_id,
                        context.metadata.get("workflow_execution_id"),
                        context.metadata.get("node_id"),
                        context,
                    )
                )
>>>>>>> 6a29e945
        except Exception as e:
            logs.append(f"Failed to call Google Calendar API: {str(e)}")
            # Fallback to mock data with error info
            output_data = {
                "provider": "google_calendar",
                "action": action,
                "calendar_id": calendar_id,
                "result": f"Mock Google Calendar {action} result (API call failed: {str(e)})",
                "executed_at": datetime.now().isoformat(),
                "fallback_mode": True,
                "api_error": str(e),
            }

        return self._create_success_result(
            output_data=output_data, execution_time=time.time() - start_time, logs=logs
        )

    def _execute_trello_action(
        self, context: NodeExecutionContext, logs: List[str], start_time: float
    ) -> NodeExecutionResult:
        """Execute Trello action."""
        # Use spec-based parameter retrieval
        action = self.get_parameter_with_spec(context, "action")
        board_id = self.get_parameter_with_spec(context, "board_id")

        logs.append(f"Trello action: {action} on board: {board_id}")

        # Mock implementation - replace with actual Trello API calls
        output_data = {
            "provider": "trello",
            "action": action,
            "board_id": board_id,
            "result": f"Mock Trello {action} result",
            "executed_at": datetime.now().isoformat(),
        }

        return self._create_success_result(
            output_data=output_data, execution_time=time.time() - start_time, logs=logs
        )

    def _execute_email_action(
        self, context: NodeExecutionContext, logs: List[str], start_time: float
    ) -> NodeExecutionResult:
        """Execute email action."""
        # Use spec-based parameter retrieval
        action = self.get_parameter_with_spec(context, "action")

        logs.append(f"Email action: {action}")

        # Mock implementation - replace with actual email API calls
        output_data = {
            "provider": "email",
            "action": action,
            "result": f"Mock email {action} result",
            "executed_at": datetime.now().isoformat(),
        }

        if action == "send":
            recipients = self.get_parameter_with_spec(context, "recipients")
            subject = self.get_parameter_with_spec(context, "subject")
            output_data.update({"recipients": recipients, "subject": subject})

        return self._create_success_result(
            output_data=output_data, execution_time=time.time() - start_time, logs=logs
        )

    def _execute_slack_action(
        self, context: NodeExecutionContext, logs: List[str], start_time: float
    ) -> NodeExecutionResult:
        """Execute Slack action."""
        # Use spec-based parameter retrieval with fallback
        action = self.get_parameter_with_spec(context, "action") or context.get_parameter("action")
        channel = self.get_parameter_with_spec(context, "channel") or context.get_parameter(
            "channel"
        )
        user_id = getattr(context, "user_id", None) or context.metadata.get(
            "user_id", "00000000-0000-0000-0000-000000000123"
        )

        logs.append(f"Slack action: {action} in channel: {channel}")

        # Prepare parameters for Slack API
        api_parameters = {"channel": channel}

        # Add action-specific parameters
        if action == "send_message":
            message_data = context.get_parameter("message_data", {})
            api_parameters.update(
                {
                    "text": message_data.get("text", context.get_parameter("text", "")),
                    "blocks": message_data.get("blocks", context.get_parameter("blocks", [])),
                    "attachments": message_data.get(
                        "attachments", context.get_parameter("attachments", [])
                    ),
                    "username": context.get_parameter("username"),
                    "icon_emoji": context.get_parameter("icon_emoji"),
                    "icon_url": context.get_parameter("icon_url"),
                    "thread_ts": context.get_parameter("thread_ts"),
                    "reply_broadcast": context.get_parameter("reply_broadcast", False),
                }
            )
        elif action == "list_channels":
            api_parameters.update(
                {
                    "types": context.get_parameter("types", "public_channel,private_channel"),
                    "exclude_archived": context.get_parameter("exclude_archived", True),
                    "limit": context.get_parameter("limit", 100),
                }
            )
        elif action == "create_channel":
            api_parameters.update(
                {
                    "name": context.get_parameter("name", ""),
                    "is_private": context.get_parameter("is_private", False),
                }
            )
        elif action == "upload_file":
            api_parameters.update(
                {
                    "file_content": context.get_parameter("file_content", ""),
                    "file_name": context.get_parameter("file_name", ""),
                    "title": context.get_parameter("title"),
                    "initial_comment": context.get_parameter("initial_comment"),
                    "channels": channel,
                }
            )

        # Call real Slack API
        try:
            import asyncio

            # Handle async call in sync context
            try:
                loop = asyncio.get_event_loop()
                if loop.is_running():
                    # If already in async context, create new task
                    import concurrent.futures

                    with concurrent.futures.ThreadPoolExecutor() as executor:
                        future = executor.submit(
                            asyncio.run,
                            self._call_external_api(
                                "slack",
                                action,
                                api_parameters,
                                user_id,
                                context.metadata.get("workflow_execution_id"),
                                context.metadata.get("node_id"),
                                context,
                            ),
                        )
                        output_data = future.result()
                else:
                    output_data = loop.run_until_complete(
                        self._call_external_api(
                            "slack",
                            action,
                            api_parameters,
                            user_id,
                            context.metadata.get("workflow_execution_id"),
                            context.metadata.get("node_id"),
                            context,
                        )
                    )
            except RuntimeError:
                # No event loop, create new one
                output_data = asyncio.run(
                    self._call_external_api(
                        "slack",
                        action,
                        api_parameters,
                        user_id,
                        context.metadata.get("workflow_execution_id"),
                        context.metadata.get("node_id"),
                        context,
                    )
                )
        except Exception as e:
            logs.append(f"Failed to call Slack API: {str(e)}")
            # Fallback to mock data with error info
            output_data = {
                "provider": "slack",
                "action": action,
                "channel": channel,
                "result": f"Mock Slack {action} result (API call failed: {str(e)})",
                "executed_at": datetime.now().isoformat(),
                "fallback_mode": True,
                "api_error": str(e),
            }

        return self._create_success_result(
            output_data=output_data, execution_time=time.time() - start_time, logs=logs
        )

    async def _execute_api_call_action(
        self, context: NodeExecutionContext, logs: List[str], start_time: float
    ) -> NodeExecutionResult:
        """Execute generic API call action using the APICallAdapter."""
        # Use spec-based parameter retrieval
        method = self.get_parameter_with_spec(context, "method")
        url = self.get_parameter_with_spec(context, "url")
<<<<<<< HEAD
        headers = self.get_parameter_with_spec(context, "headers") or {}
        query_params = self.get_parameter_with_spec(context, "query_params") or {}
        body = self.get_parameter_with_spec(context, "body")
        timeout = self.get_parameter_with_spec(context, "timeout") or 30
        authentication = self.get_parameter_with_spec(context, "authentication") or "none"
        auth_token = self.get_parameter_with_spec(context, "auth_token")
        api_key_header = self.get_parameter_with_spec(context, "api_key_header") or "X-API-Key"
        
=======
        headers = self.get_parameter_with_spec(context, "headers")

>>>>>>> 6a29e945
        # Convert method to uppercase
        if method:
            method = method.upper()

        logs.append(f"Generic API call: {method} {url}")

        # Prepare parameters for API call adapter
        api_parameters = {
            "method": method,
            "url": url,
            "headers": headers,
            "query_params": query_params,
            "body": body,
            "timeout": timeout,
            "authentication": authentication
        }
        
        # Add authentication parameters if provided
        if auth_token:
            api_parameters["auth_token"] = auth_token
        if api_key_header and api_key_header != "X-API-Key":
            api_parameters["api_key_header"] = api_key_header
            
        # Add basic auth parameters if provided
        username = self.get_parameter_with_spec(context, "username")
        password = self.get_parameter_with_spec(context, "password")
        if username:
            api_parameters["username"] = username
        if password:
            api_parameters["password"] = password
        
        # Get user credentials (may be empty for generic calls)
        user_id = getattr(context, 'user_id', None) or context.metadata.get('user_id', "00000000-0000-0000-0000-000000000123")
        credentials = {}
        
        # Call real API using the api_call adapter
        try:
            # Use the new adapter system
            if get_adapter:
                adapter = get_adapter("api_call")
                if adapter:
                    output_data = await adapter.call("generic_call", api_parameters, credentials)
                    
                    # Add metadata
                    output_data["provider"] = "api_call"
                    output_data["executed_at"] = datetime.now().isoformat()
                    output_data["real_api_call"] = True
                else:
                    raise Exception("api_call adapter not found")
            else:
                raise Exception("Adapter system not available")
                
        except Exception as e:
            logs.append(f"Failed to call generic API: {str(e)}")
            # Fallback to mock data with error info
            output_data = {
                "method": method,
                "url": url,
                "headers": headers,
                "status_code": 500,
                "success": False,
                "error": str(e),
                "response": f"Mock {method} response from {url} (API call failed: {str(e)})",
                "executed_at": datetime.now().isoformat(),
                "fallback_mode": True,
                "api_error": str(e)
            }

        return self._create_success_result(
            output_data=output_data, execution_time=time.time() - start_time, logs=logs
        )

    def _execute_webhook_action(
        self, context: NodeExecutionContext, logs: List[str], start_time: float
    ) -> NodeExecutionResult:
        """Execute webhook action."""
        # Use spec-based parameter retrieval
        url = self.get_parameter_with_spec(context, "url")
        payload = self.get_parameter_with_spec(context, "payload")

        logs.append(f"Webhook: POST to {url}")

        # Mock implementation - replace with actual webhook sending
        output_data = {
            "url": url,
            "payload": payload,
            "status_code": 200,
            "response": "Mock webhook sent successfully",
            "executed_at": datetime.now().isoformat(),
        }

        return self._create_success_result(
            output_data=output_data, execution_time=time.time() - start_time, logs=logs
        )

    def _execute_notification_action(
        self, context: NodeExecutionContext, logs: List[str], start_time: float
    ) -> NodeExecutionResult:
        """Execute notification action."""
        # Use spec-based parameter retrieval
        notification_type = self.get_parameter_with_spec(context, "type")
        message = self.get_parameter_with_spec(context, "message")
        target = self.get_parameter_with_spec(context, "target")

        logs.append(f"Notification: {notification_type} to {target}")

        # Mock implementation - replace with actual notification service
        output_data = {
            "type": notification_type,
            "message": message,
            "target": target,
            "status": "sent",
            "result": f"Mock {notification_type} notification sent",
            "executed_at": datetime.now().isoformat(),
        }

        return self._create_success_result(
            output_data=output_data, execution_time=time.time() - start_time, logs=logs
        )<|MERGE_RESOLUTION|>--- conflicted
+++ resolved
@@ -25,7 +25,6 @@
     NodeSpec = None
 
 try:
-<<<<<<< HEAD
     from ..services.api_adapters.base import get_adapter, register_adapter
     from ..services.oauth2_service_lite import OAuth2ServiceLite
     from ..services.api_adapters.google_calendar import GoogleCalendarAdapter
@@ -36,13 +35,6 @@
     register_adapter = None
     OAuth2ServiceLite = None
     GoogleCalendarAdapter = None
-=======
-    from ..services.api_call_logger import APICallTracker, get_api_call_logger
-    from ..services.oauth2_service_lite import OAuth2ServiceLite as OAuth2Service
-except ImportError as e:
-    logging.warning(f"Failed to import API adapters or logger: {e}")
-    OAuth2Service = None
->>>>>>> 6a29e945
     get_api_call_logger = None
     APICallTracker = None
 
@@ -50,13 +42,7 @@
 class ExternalActionNodeExecutor(BaseNodeExecutor):
     """Executor for EXTERNAL_ACTION_NODE type."""
 
-<<<<<<< HEAD
     def __init__(self, oauth2_service: Optional['OAuth2ServiceLite'] = None, subtype: Optional[str] = None):
-=======
-    def __init__(
-        self, oauth2_service: Optional[OAuth2Service] = None, subtype: Optional[str] = None
-    ):
->>>>>>> 6a29e945
         """Initialize the external action executor.
 
         Args:
@@ -73,11 +59,6 @@
             try:
                 self._adapters = {
                     "google_calendar": GoogleCalendarAdapter(),
-<<<<<<< HEAD
-=======
-                    "github": GitHubAdapter(),
-                    "slack": SlackAdapter(),
->>>>>>> 6a29e945
                 }
                 self.logger.info("Initialized real API adapters for external actions")
             except Exception as e:
@@ -691,61 +672,10 @@
 
         # Call real Google Calendar API
         try:
-<<<<<<< HEAD
             # Direct async call since method is now async
             output_data = await self._call_external_api("google_calendar", action, api_parameters, user_id,
                                            context.metadata.get('workflow_execution_id'),
                                            context.metadata.get('node_id'), context)
-=======
-            import asyncio
-
-            # Handle async call in sync context
-            try:
-                loop = asyncio.get_event_loop()
-                if loop.is_running():
-                    # If already in async context, create new task
-                    import concurrent.futures
-
-                    with concurrent.futures.ThreadPoolExecutor() as executor:
-                        future = executor.submit(
-                            asyncio.run,
-                            self._call_external_api(
-                                "google_calendar",
-                                action,
-                                api_parameters,
-                                user_id,
-                                context.metadata.get("workflow_execution_id"),
-                                context.metadata.get("node_id"),
-                                context,
-                            ),
-                        )
-                        output_data = future.result()
-                else:
-                    output_data = loop.run_until_complete(
-                        self._call_external_api(
-                            "google_calendar",
-                            action,
-                            api_parameters,
-                            user_id,
-                            context.metadata.get("workflow_execution_id"),
-                            context.metadata.get("node_id"),
-                            context,
-                        )
-                    )
-            except RuntimeError:
-                # No event loop, create new one
-                output_data = asyncio.run(
-                    self._call_external_api(
-                        "google_calendar",
-                        action,
-                        api_parameters,
-                        user_id,
-                        context.metadata.get("workflow_execution_id"),
-                        context.metadata.get("node_id"),
-                        context,
-                    )
-                )
->>>>>>> 6a29e945
         except Exception as e:
             logs.append(f"Failed to call Google Calendar API: {str(e)}")
             # Fallback to mock data with error info
@@ -947,7 +877,6 @@
         # Use spec-based parameter retrieval
         method = self.get_parameter_with_spec(context, "method")
         url = self.get_parameter_with_spec(context, "url")
-<<<<<<< HEAD
         headers = self.get_parameter_with_spec(context, "headers") or {}
         query_params = self.get_parameter_with_spec(context, "query_params") or {}
         body = self.get_parameter_with_spec(context, "body")
@@ -956,10 +885,6 @@
         auth_token = self.get_parameter_with_spec(context, "auth_token")
         api_key_header = self.get_parameter_with_spec(context, "api_key_header") or "X-API-Key"
         
-=======
-        headers = self.get_parameter_with_spec(context, "headers")
-
->>>>>>> 6a29e945
         # Convert method to uppercase
         if method:
             method = method.upper()
