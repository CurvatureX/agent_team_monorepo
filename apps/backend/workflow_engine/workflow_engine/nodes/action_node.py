"""
Action Node Executor.

Handles action operations like running code, HTTP requests, data transformations, etc.
"""

import json
import os
import subprocess
import sys
import tempfile
import time
from datetime import datetime
from pathlib import Path
from typing import Any, Dict, List, Optional

import requests

<<<<<<< HEAD
from shared.models.node_enums import NodeType, ActionSubtype
=======
from shared.models import NodeType
from shared.models.node_enums import ActionSubtype
>>>>>>> 3f31419a
from shared.node_specs import node_spec_registry
from shared.node_specs.base import NodeSpec

from .base import BaseNodeExecutor, ExecutionStatus, NodeExecutionContext, NodeExecutionResult


class ActionNodeExecutor(BaseNodeExecutor):
    """Executor for ACTION_NODE type."""

    def _get_node_spec(self) -> Optional[NodeSpec]:
        """Get the node specification for action nodes."""
        if node_spec_registry and self._subtype:
            # Return the specific spec for current subtype
            return node_spec_registry.get_spec(NodeType.ACTION.value, self._subtype)
        return None

    def get_supported_subtypes(self) -> List[str]:
        """Get supported action subtypes."""
        return [subtype.value for subtype in ActionSubtype]

    def validate(self, node: Any) -> List[str]:
        """Validate action node configuration using spec-based validation."""
        # First use the base class validation which includes spec validation
        errors = super().validate(node)

        # If spec validation passed, we're done
        if not errors and self.spec:
            return errors

        # Fallback to basic validation if spec not available
        if not node.subtype:
            errors.append("Action subtype is required")
            return errors

        if node.subtype not in self.get_supported_subtypes():
            errors.append(f"Unsupported action subtype: {node.subtype}")

        return errors

    def _validate_legacy(self, node: Any) -> List[str]:
        """Legacy validation for backward compatibility."""
        errors = []

        if not hasattr(node, "subtype"):
            return errors

        subtype = node.subtype

        if subtype == ActionSubtype.RUN_CODE.value:
            errors.extend(self._validate_required_parameters(node, ["code", "language"]))
            if hasattr(node, "parameters"):
                language = node.parameters.get("language", "")
                if language not in ["python", "javascript", "bash", "sql", "r", "julia"]:
                    errors.append(f"Unsupported language: {language}")

        elif subtype == ActionSubtype.HTTP_REQUEST.value:
            errors.extend(self._validate_required_parameters(node, ["method", "url"]))
            if hasattr(node, "parameters"):
                method = node.parameters.get("method", "").upper()
                if method not in ["GET", "POST", "PUT", "DELETE", "PATCH", "HEAD", "OPTIONS"]:
                    errors.append(f"Invalid HTTP method: {method}")

        elif subtype == ActionSubtype.DATA_TRANSFORMATION.value:
            errors.extend(
                self._validate_required_parameters(
                    node, ["transformation_type", "transformation_rule"]
                )
            )
            if hasattr(node, "parameters"):
                transform_type = node.parameters.get("transformation_type", "")
                if transform_type not in [
                    "filter",
                    "map",
                    "reduce",
                    "sort",
                    "group",
                    "join",
                    "aggregate",
                    "custom",
                ]:
                    errors.append(f"Invalid transformation type: {transform_type}")

        elif subtype == ActionSubtype.FILE_OPERATION.value:
            errors.extend(self._validate_required_parameters(node, ["operation", "file_path"]))
            if hasattr(node, "parameters"):
                operation = node.parameters.get("operation", "")
                if operation not in ["read", "write", "copy", "move", "delete", "list"]:
                    errors.append(f"Invalid file operation: {operation}")

        return errors

    def execute(self, context: NodeExecutionContext) -> NodeExecutionResult:
        """Execute action node."""
        start_time = time.time()
        logs = []

        try:
            subtype = context.node.subtype
            logs.append(f"Executing action node with subtype: {subtype}")

            if subtype == ActionSubtype.RUN_CODE.value:
                return self._execute_run_code(context, logs, start_time)
            elif subtype == ActionSubtype.HTTP_REQUEST.value:
                return self._execute_http_request(context, logs, start_time)
            elif subtype == ActionSubtype.DATA_TRANSFORMATION.value:
                return self._execute_data_transformation(context, logs, start_time)
            elif subtype == ActionSubtype.FILE_OPERATION.value:
                return self._execute_file_operation(context, logs, start_time)
            elif subtype == ActionSubtype.DATABASE_QUERY.value:
                return self._execute_database_query(context, logs, start_time)
            elif subtype == ActionSubtype.WEB_SEARCH.value:
                return self._execute_web_search(context, logs, start_time)
            else:
                return self._create_error_result(
                    f"Unsupported action subtype: {subtype}",
                    execution_time=time.time() - start_time,
                    logs=logs,
                )

        except Exception as e:
            return self._create_error_result(
                f"Error executing action: {str(e)}",
                error_details={"exception": str(e)},
                execution_time=time.time() - start_time,
                logs=logs,
            )

    def _execute_run_code(
        self, context: NodeExecutionContext, logs: List[str], start_time: float
    ) -> NodeExecutionResult:
        """Execute code in specified language."""
        # Use spec-based parameter retrieval
        code = self.get_parameter_with_spec(context, "code")
        language = self.get_parameter_with_spec(context, "language")
        timeout = self.get_parameter_with_spec(context, "timeout")
        environment = self.get_parameter_with_spec(context, "environment")
        capture_output = self.get_parameter_with_spec(context, "capture_output")

        logs.append(f"Running {language} code with timeout: {timeout}s")

        try:
            if language == "python":
                result = self._run_python_code(code, context.input_data, timeout)
            elif language == "javascript":
                result = self._run_javascript_code(code, context.input_data, timeout)
            elif language == "bash":
                result = self._run_bash_code(code, context.input_data, timeout)
            elif language == "sql":
                result = self._run_sql_code(code, context.input_data, timeout)
            else:
                return self._create_error_result(
                    f"Unsupported language: {language}",
                    execution_time=time.time() - start_time,
                    logs=logs,
                )

            output_data = {
                "action_type": "run_code",
                "language": language,
                "code": code,
                "result": result,
                "stdout": result.get("stdout", ""),
                "stderr": result.get("stderr", ""),
                "return_code": result.get("return_code", 0),
                "execution_time": result.get("execution_time", 0),
                "executed_at": datetime.now().isoformat(),
            }

            return self._create_success_result(
                output_data=output_data, execution_time=time.time() - start_time, logs=logs
            )

        except Exception as e:
            return self._create_error_result(
                f"Error running {language} code: {str(e)}",
                error_details={"exception": str(e)},
                execution_time=time.time() - start_time,
                logs=logs,
            )

    def _execute_http_request(
        self, context: NodeExecutionContext, logs: List[str], start_time: float
    ) -> NodeExecutionResult:
        """Execute HTTP request."""
        # Use spec-based parameter retrieval
        method = self.get_parameter_with_spec(context, "method")
        url = self.get_parameter_with_spec(context, "url")
        headers = self.get_parameter_with_spec(context, "headers")
        data = self.get_parameter_with_spec(context, "data")
        timeout = self.get_parameter_with_spec(context, "timeout")
        authentication = self.get_parameter_with_spec(context, "authentication")
        retry_attempts = self.get_parameter_with_spec(context, "retry_attempts")

        # Convert method to uppercase
        if method:
            method = method.upper()

        # Debug logging
        logs.append(f"Parameters: {context.node.parameters}")
        logs.append(f"Headers type: {type(headers)}, value: {headers}")
        logs.append(f"Making {method} request to {url}")

        try:
            # Ensure headers is a dictionary
            if isinstance(headers, str):
                headers = {}
                logs.append("WARNING: headers was a string, using empty dict")

            # Also ensure data is a dictionary
            if isinstance(data, str):
                data = {}
                logs.append("WARNING: data was a string, using empty dict")

            response = requests.request(
                method=method,
                url=url,
                headers=headers,
                json=data if method in ["POST", "PUT", "PATCH"] else None,
                params=data if method == "GET" else None,
                timeout=timeout,
            )

            output_data = {
                "action_type": "http_request",
                "method": method,
                "url": url,
                "status_code": response.status_code,
                "headers": dict(response.headers),
                "response_text": response.text,
                "response_json": self._safe_json_parse(response.text),
                "execution_time": time.time() - start_time,
                "executed_at": datetime.now().isoformat(),
            }

            return self._create_success_result(
                output_data=output_data, execution_time=time.time() - start_time, logs=logs
            )

        except Exception as e:
            return self._create_error_result(
                f"Error making HTTP request: {str(e)}",
                error_details={"exception": str(e)},
                execution_time=time.time() - start_time,
                logs=logs,
            )

    def _execute_data_transformation(
        self, context: NodeExecutionContext, logs: List[str], start_time: float
    ) -> NodeExecutionResult:
        """Execute data transformation."""
        transformation_type = context.get_parameter("transformation_type", "filter")
        transformation_config = context.get_parameter("transformation_config", {})

        logs.append(f"Transforming data using {transformation_type}")

        try:
            input_data = context.input_data.get("data", [])

            if transformation_type == "filter":
                result = self._filter_data(input_data, transformation_config)
            elif transformation_type == "map":
                result = self._map_data(input_data, transformation_config)
            elif transformation_type == "reduce":
                result = self._reduce_data(input_data, transformation_config)
            elif transformation_type == "sort":
                result = self._sort_data(input_data, transformation_config)
            elif transformation_type == "group":
                result = self._group_data(input_data, transformation_config)
            elif transformation_type == "join":
                result = self._join_data(input_data, transformation_config)
            else:
                return self._create_error_result(
                    f"Unsupported transformation type: {transformation_type}",
                    execution_time=time.time() - start_time,
                    logs=logs,
                )

            output_data = {
                "action_type": "data_transformation",
                "transformation_type": transformation_type,
                "input_data": input_data,
                "transformed_data": result,
                "input_count": len(input_data) if isinstance(input_data, list) else 1,
                "output_count": len(result) if isinstance(result, list) else 1,
                "executed_at": datetime.now().isoformat(),
            }

            return self._create_success_result(
                output_data=output_data, execution_time=time.time() - start_time, logs=logs
            )

        except Exception as e:
            return self._create_error_result(
                f"Error transforming data: {str(e)}",
                error_details={"exception": str(e)},
                execution_time=time.time() - start_time,
                logs=logs,
            )

    def _execute_file_operation(
        self, context: NodeExecutionContext, logs: List[str], start_time: float
    ) -> NodeExecutionResult:
        """Execute file operation."""
        operation_type = context.get_parameter("operation_type", "read")
        file_path = context.get_parameter("file_path", "")
        content = context.get_parameter("content", "")

        logs.append(f"Performing {operation_type} operation on {file_path}")

        try:
            if operation_type == "read":
                result = self._read_file(file_path)
            elif operation_type == "write":
                result = self._write_file(file_path, content)
            elif operation_type == "copy":
                target_path = context.get_parameter("target_path", "")
                result = self._copy_file(file_path, target_path)
            elif operation_type == "move":
                target_path = context.get_parameter("target_path", "")
                result = self._move_file(file_path, target_path)
            elif operation_type == "delete":
                result = self._delete_file(file_path)
            elif operation_type == "list":
                result = self._list_files(file_path)
            else:
                return self._create_error_result(
                    f"Unsupported file operation type: {operation_type}",
                    execution_time=time.time() - start_time,
                    logs=logs,
                )

            output_data = {
                "action_type": "file_operation",
                "operation_type": operation_type,
                "file_path": file_path,
                "result": result,
                "success": result.get("success", False),
                "executed_at": datetime.now().isoformat(),
            }

            return self._create_success_result(
                output_data=output_data, execution_time=time.time() - start_time, logs=logs
            )

        except Exception as e:
            return self._create_error_result(
                f"Error performing file operation: {str(e)}",
                error_details={"exception": str(e)},
                execution_time=time.time() - start_time,
                logs=logs,
            )

    def _run_python_code(
        self, code: str, input_data: Dict[str, Any], timeout: int
    ) -> Dict[str, Any]:
        """Run Python code safely."""
        exec_start = time.time()

        # Create a temporary file for the code
        with tempfile.NamedTemporaryFile(mode="w", suffix=".py", delete=False) as f:
            f.write(code)
            temp_file = f.name

        try:
            # Execute the code
            result = subprocess.run(
                [sys.executable, temp_file],
                capture_output=True,
                text=True,
                timeout=timeout,
                env={**os.environ, "INPUT_DATA": json.dumps(input_data)},
            )

            return {
                "stdout": result.stdout,
                "stderr": result.stderr,
                "return_code": result.returncode,
                "execution_time": time.time() - exec_start,
            }
        finally:
            # Clean up
            if os.path.exists(temp_file):
                os.unlink(temp_file)

    def _run_javascript_code(
        self, code: str, input_data: Dict[str, Any], timeout: int
    ) -> Dict[str, Any]:
        """Run JavaScript code safely."""
        exec_start = time.time()

        # Create a temporary file for the code
        with tempfile.NamedTemporaryFile(mode="w", suffix=".js", delete=False) as f:
            f.write(f"const inputData = {json.dumps(input_data)};\n{code}")
            temp_file = f.name

        try:
            # Execute the code using node
            result = subprocess.run(
                ["node", temp_file], capture_output=True, text=True, timeout=timeout
            )

            return {
                "stdout": result.stdout,
                "stderr": result.stderr,
                "return_code": result.returncode,
                "execution_time": time.time() - exec_start,
            }
        finally:
            # Clean up
            if os.path.exists(temp_file):
                os.unlink(temp_file)

    def _run_bash_code(self, code: str, input_data: Dict[str, Any], timeout: int) -> Dict[str, Any]:
        """Run bash code safely."""
        exec_start = time.time()

        try:
            # Execute the code
            result = subprocess.run(
                ["bash", "-c", code],
                capture_output=True,
                text=True,
                timeout=timeout,
                env={**os.environ, "INPUT_DATA": json.dumps(input_data)},
            )

            return {
                "stdout": result.stdout,
                "stderr": result.stderr,
                "return_code": result.returncode,
                "execution_time": time.time() - exec_start,
            }
        except Exception as e:
            return {
                "stdout": "",
                "stderr": str(e),
                "return_code": 1,
                "execution_time": time.time() - exec_start,
            }

    def _run_sql_code(self, code: str, input_data: Dict[str, Any], timeout: int) -> Dict[str, Any]:
        """Run SQL code (mock implementation)."""
        exec_start = time.time()

        # Mock SQL execution
        return {
            "stdout": f"SQL executed: {code}",
            "stderr": "",
            "return_code": 0,
            "execution_time": time.time() - exec_start,
            "rows_affected": 1,
        }

    def _safe_json_parse(self, text: str) -> Any:
        """Safely parse JSON text."""
        try:
            return json.loads(text)
        except:
            return None

    def _filter_data(self, data: List[Any], config: Dict[str, Any]) -> List[Any]:
        """Filter data based on condition."""
        condition = config.get("condition", lambda x: True)
        if isinstance(condition, str):
            # Simple string-based filtering
            return [item for item in data if condition in str(item)]
        return data

    def _map_data(self, data: List[Any], config: Dict[str, Any]) -> List[Any]:
        """Map data using transformation."""
        transform = config.get("transform", lambda x: x)
        return [transform(item) for item in data]

    def _reduce_data(self, data: List[Any], config: Dict[str, Any]) -> Any:
        """Reduce data using function."""
        func = config.get("function", lambda x, y: x + y)
        initial = config.get("initial", 0)
        result = initial
        for item in data:
            result = func(result, item)
        return result

    def _sort_data(self, data: List[Any], config: Dict[str, Any]) -> List[Any]:
        """Sort data."""
        key = config.get("key", None)
        reverse = config.get("reverse", False)
        return sorted(data, key=key, reverse=reverse)

    def _group_data(self, data: List[Any], config: Dict[str, Any]) -> Dict[str, List[Any]]:
        """Group data by key."""
        key_func = config.get("key", lambda x: str(x))
        groups = {}
        for item in data:
            group_key = key_func(item)
            if group_key not in groups:
                groups[group_key] = []
            groups[group_key].append(item)
        return groups

    def _join_data(self, data: List[Any], config: Dict[str, Any]) -> List[Any]:
        """Join data from multiple sources."""
        # Mock implementation
        return data

    def _read_file(self, file_path: str) -> Dict[str, Any]:
        """Read file content."""
        try:
            with open(file_path, "r", encoding="utf-8") as f:
                content = f.read()
            return {"success": True, "content": content, "size": len(content)}
        except Exception as e:
            return {"success": False, "error": str(e)}

    def _write_file(self, file_path: str, content: str) -> Dict[str, Any]:
        """Write content to file."""
        try:
            with open(file_path, "w", encoding="utf-8") as f:
                f.write(content)
            return {"success": True, "size": len(content)}
        except Exception as e:
            return {"success": False, "error": str(e)}

    def _copy_file(self, source_path: str, target_path: str) -> Dict[str, Any]:
        """Copy file."""
        try:
            import shutil

            shutil.copy2(source_path, target_path)
            return {"success": True}
        except Exception as e:
            return {"success": False, "error": str(e)}

    def _move_file(self, source_path: str, target_path: str) -> Dict[str, Any]:
        """Move file."""
        try:
            import shutil

            shutil.move(source_path, target_path)
            return {"success": True}
        except Exception as e:
            return {"success": False, "error": str(e)}

    def _delete_file(self, file_path: str) -> Dict[str, Any]:
        """Delete file."""
        try:
            os.remove(file_path)
            return {"success": True}
        except Exception as e:
            return {"success": False, "error": str(e)}

    def _list_files(self, directory_path: str) -> Dict[str, Any]:
        """List files in directory."""
        try:
            files = os.listdir(directory_path)
            return {"success": True, "files": files, "count": len(files)}
        except Exception as e:
            return {"success": False, "error": str(e)}

    def _execute_database_query(
        self, context: NodeExecutionContext, logs: List[str], start_time: float
    ) -> NodeExecutionResult:
        """Execute database query (mock implementation)."""
        query = self.get_parameter_with_spec(context, "query")
        database_url = self.get_parameter_with_spec(context, "database_url")

        logs.append(f"Executing database query: {query[:50]}...")

        # Mock implementation - would connect to actual database in production
        output_data = {
            "action_type": "database_query",
            "query": query,
            "database_url": database_url,
            "rows_affected": 1,
            "result": [{"id": 1, "status": "success"}],
            "executed_at": datetime.now().isoformat(),
        }

        return self._create_success_result(
            output_data=output_data, execution_time=time.time() - start_time, logs=logs
        )

    def _execute_web_search(
        self, context: NodeExecutionContext, logs: List[str], start_time: float
    ) -> NodeExecutionResult:
        """Execute web search (mock implementation)."""
        query = self.get_parameter_with_spec(context, "search_query")
        max_results = self.get_parameter_with_spec(context, "max_results")

        logs.append(f"Searching web for: {query}")

        # Mock implementation - would use actual search API in production
        output_data = {
            "action_type": "web_search",
            "query": query,
            "max_results": max_results,
            "results": [
                {
                    "title": "Search Result 1",
                    "url": "https://example.com/1",
                    "snippet": "Mock result 1",
                },
                {
                    "title": "Search Result 2",
                    "url": "https://example.com/2",
                    "snippet": "Mock result 2",
                },
            ],
            "executed_at": datetime.now().isoformat(),
        }

        return self._create_success_result(
            output_data=output_data, execution_time=time.time() - start_time, logs=logs
        )<|MERGE_RESOLUTION|>--- conflicted
+++ resolved
@@ -16,12 +16,8 @@
 
 import requests
 
-<<<<<<< HEAD
-from shared.models.node_enums import NodeType, ActionSubtype
-=======
 from shared.models import NodeType
 from shared.models.node_enums import ActionSubtype
->>>>>>> 3f31419a
 from shared.node_specs import node_spec_registry
 from shared.node_specs.base import NodeSpec
 
