"""
Trigger Node Executor.

Handles trigger operations like manual triggers, webhooks, cron schedules, etc.
"""

import asyncio
import json
import time
from datetime import datetime, timedelta
from typing import Any, Dict, List, Optional

from croniter import croniter

<<<<<<< HEAD
from shared.models.node_enums import NodeType, TriggerSubtype
=======
from shared.models import NodeType
from shared.models.node_enums import TriggerSubtype
>>>>>>> 3f31419a
from shared.node_specs import node_spec_registry
from shared.node_specs.base import NodeSpec

from .base import BaseNodeExecutor, ExecutionStatus, NodeExecutionContext, NodeExecutionResult


class TriggerNodeExecutor(BaseNodeExecutor):
    """Executor for TRIGGER_NODE type."""

    def _get_node_spec(self) -> Optional[NodeSpec]:
        """Get the node specification for trigger nodes."""
        if node_spec_registry and self._subtype:
            # Use unified format - remove TRIGGER_ prefix if present for compatibility
            normalized_subtype = self._subtype
            if self._subtype.startswith("TRIGGER_"):
                normalized_subtype = self._subtype[8:]  # Remove "TRIGGER_" prefix
            # Return the specific spec for current subtype using unified format
            return node_spec_registry.get_spec(NodeType.TRIGGER.value, normalized_subtype)
        return None

    def get_supported_subtypes(self) -> List[str]:
        """Get supported trigger subtypes."""
        # Use unified enum values - support both legacy and unified formats
        unified_subtypes = [subtype.value for subtype in TriggerSubtype]
        legacy_subtypes = [f"TRIGGER_{subtype.value}" for subtype in TriggerSubtype]
        return unified_subtypes + legacy_subtypes

    def validate(self, node: Any) -> List[str]:
        """Validate trigger node configuration using spec-based validation."""
        # First use the base class validation which includes spec validation
        errors = super().validate(node)

        # If spec validation passed, we're done
        if not errors and self.spec:
            return errors

        # Fallback if spec not available
        if not node.subtype:
            errors.append("Trigger subtype is required")
            return errors

        if node.subtype not in self.get_supported_subtypes():
            errors.append(f"Unsupported trigger subtype: {node.subtype}")

        return errors

    def _validate_legacy(self, node: Any) -> List[str]:
        """Legacy validation for backward compatibility."""
        errors = []

        if not hasattr(node, "subtype"):
            return errors

        subtype = node.subtype

        if subtype == f"TRIGGER_{TriggerSubtype.WEBHOOK.value}":
            # Note: The spec uses webhook_path and http_method, not method and path
            if hasattr(node, "parameters"):
                http_method = node.parameters.get("http_method", "").upper()
                if http_method and http_method not in ["GET", "POST", "PUT", "DELETE", "PATCH"]:
                    errors.append(f"Invalid HTTP method: {http_method}")

        elif subtype == f"TRIGGER_{TriggerSubtype.CRON.value}":
            errors.extend(self._validate_required_parameters(node, ["cron_expression"]))
            if hasattr(node, "parameters"):
                cron_expr = node.parameters.get("cron_expression", "")
                if cron_expr and not self._is_valid_cron(cron_expr):
                    errors.append(f"Invalid cron expression: {cron_expr}")

        return errors

    def execute(self, context: NodeExecutionContext) -> NodeExecutionResult:
        """Execute trigger node."""
        start_time = time.time()
        logs = []

        try:
            subtype = context.node.subtype
            logs.append(f"Executing trigger node with subtype: {subtype}")

            if subtype == TriggerSubtype.MANUAL.value:
                return self._execute_manual_trigger(context, logs, start_time)
            elif subtype == TriggerSubtype.WEBHOOK.value:
                return self._execute_webhook_trigger(context, logs, start_time)
            elif subtype == TriggerSubtype.CRON.value:
                return self._execute_cron_trigger(context, logs, start_time)
            elif subtype == TriggerSubtype.EMAIL.value:
                return self._execute_email_trigger(context, logs, start_time)
            elif subtype == TriggerSubtype.GITHUB.value:
                return self._execute_github_trigger(context, logs, start_time)
            elif subtype == TriggerSubtype.SLACK.value:
                return self._execute_slack_trigger(context, logs, start_time)
            else:
                return self._create_error_result(
                    f"Unsupported trigger subtype: {subtype}",
                    execution_time=time.time() - start_time,
                    logs=logs,
                )

        except Exception as e:
            return self._create_error_result(
                f"Error executing trigger: {str(e)}",
                error_details={"exception": str(e)},
                execution_time=time.time() - start_time,
                logs=logs,
            )

    def _execute_manual_trigger(
        self, context: NodeExecutionContext, logs: List[str], start_time: float
    ) -> NodeExecutionResult:
        """Execute manual trigger."""
        # Use spec-based parameter retrieval
        trigger_name = self.get_parameter_with_spec(context, "trigger_name")
        description = self.get_parameter_with_spec(context, "description")

        logs.append(f"Manual trigger executed")

        output_data = {
            "trigger_type": "manual",
            "triggered_at": datetime.now().isoformat(),
            "input_data": context.input_data,
            "user_id": context.metadata.get("user_id"),
            "session_id": context.metadata.get("session_id"),
        }

        return self._create_success_result(
            output_data=output_data, execution_time=time.time() - start_time, logs=logs
        )

    def _execute_webhook_trigger(
        self, context: NodeExecutionContext, logs: List[str], start_time: float
    ) -> NodeExecutionResult:
        """Execute webhook trigger."""
        method = context.get_parameter("method", "POST").upper()
        path = context.get_parameter("path", "/webhook")
        authentication = context.get_parameter("authentication", "none")

        logs.append(f"Webhook trigger: {method} {path}, auth: {authentication}")

        # Extract webhook data from input
        webhook_data = context.input_data.get("webhook_data", {})

        output_data = {
            "trigger_type": "webhook",
            "method": method,
            "path": path,
            "authentication": authentication,
            "webhook_data": webhook_data,
            "headers": context.input_data.get("headers", {}),
            "query_params": context.input_data.get("query_params", {}),
            "body": context.input_data.get("body", {}),
            "triggered_at": datetime.now().isoformat(),
        }

        return self._create_success_result(
            output_data=output_data, execution_time=time.time() - start_time, logs=logs
        )

    def _execute_cron_trigger(
        self, context: NodeExecutionContext, logs: List[str], start_time: float
    ) -> NodeExecutionResult:
        """Execute cron trigger."""
        cron_expression = context.get_parameter("cron_expression", "0 9 * * MON")
        timezone = context.get_parameter("timezone", "UTC")

        logs.append(f"Cron trigger: {cron_expression} ({timezone})")

        # Check if it's time to trigger
        now = datetime.now()
        cron_iter = croniter(cron_expression, now)
        next_run = cron_iter.get_next(datetime)

        output_data = {
            "trigger_type": "cron",
            "cron_expression": cron_expression,
            "timezone": timezone,
            "current_time": now.isoformat(),
            "next_run": next_run.isoformat(),
            "should_trigger": now >= next_run,
            "triggered_at": datetime.now().isoformat(),
        }

        return self._create_success_result(
            output_data=output_data, execution_time=time.time() - start_time, logs=logs
        )

    def _execute_github_trigger(
        self, context: NodeExecutionContext, logs: List[str], start_time: float
    ) -> NodeExecutionResult:
        """Execute GitHub trigger."""
        repository = context.get_parameter("repository", "")
        event_filter = context.get_parameter("event_filter", "")
        webhook_secret = context.get_parameter("webhook_secret", "")

        logs.append(f"GitHub trigger: {repository}, filter: {event_filter}")

        # Extract GitHub webhook data from input
        github_data = context.input_data.get("github_data", {})

        output_data = {
            "trigger_type": "github",
            "repository": repository,
            "event_filter": event_filter,
            "github_data": github_data,
            "event": github_data.get("event", ""),
            "action": github_data.get("action", ""),
            "sender": github_data.get("sender", {}),
            "triggered_at": datetime.now().isoformat(),
        }

        return self._create_success_result(
            output_data=output_data, execution_time=time.time() - start_time, logs=logs
        )

    def _execute_email_trigger(
        self, context: NodeExecutionContext, logs: List[str], start_time: float
    ) -> NodeExecutionResult:
        """Execute email trigger."""
        email_filter = context.get_parameter("email_filter", "")
        email_provider = context.get_parameter("email_provider", "gmail")

        logs.append(f"Email trigger: {email_provider}, filter: {email_filter}")

        # Extract email data from input
        email_data = context.input_data.get("email_data", {})

        output_data = {
            "trigger_type": "email",
            "email_provider": email_provider,
            "email_filter": email_filter,
            "email_data": email_data,
            "subject": email_data.get("subject", ""),
            "sender": email_data.get("sender", ""),
            "recipients": email_data.get("recipients", []),
            "body": email_data.get("body", ""),
            "triggered_at": datetime.now().isoformat(),
        }

        return self._create_success_result(
            output_data=output_data, execution_time=time.time() - start_time, logs=logs
        )

    def _execute_slack_trigger(
        self, context: NodeExecutionContext, logs: List[str], start_time: float
    ) -> NodeExecutionResult:
        """Execute Slack trigger."""
        channel = context.get_parameter("channel", "")
        message_filter = context.get_parameter("message_filter", "")
        bot_token = context.get_parameter("bot_token", "")

        logs.append(f"Slack trigger: {channel}, filter: {message_filter}")

        # Extract Slack webhook data from input
        slack_data = context.input_data.get("slack_data", {})

        output_data = {
            "trigger_type": "slack",
            "channel": channel,
            "message_filter": message_filter,
            "slack_data": slack_data,
            "text": slack_data.get("text", ""),
            "user": slack_data.get("user", ""),
            "timestamp": slack_data.get("timestamp", ""),
            "triggered_at": datetime.now().isoformat(),
        }

        return self._create_success_result(
            output_data=output_data, execution_time=time.time() - start_time, logs=logs
        )

    def _is_valid_cron(self, cron_expression: str) -> bool:
        """Validate cron expression."""
        try:
            croniter(cron_expression)
            return True
        except Exception:
            return False<|MERGE_RESOLUTION|>--- conflicted
+++ resolved
@@ -12,12 +12,8 @@
 
 from croniter import croniter
 
-<<<<<<< HEAD
-from shared.models.node_enums import NodeType, TriggerSubtype
-=======
 from shared.models import NodeType
 from shared.models.node_enums import TriggerSubtype
->>>>>>> 3f31419a
 from shared.node_specs import node_spec_registry
 from shared.node_specs.base import NodeSpec
 
