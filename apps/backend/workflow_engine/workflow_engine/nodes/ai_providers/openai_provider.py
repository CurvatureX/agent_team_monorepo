--- conflicted
+++ resolved
@@ -107,29 +107,27 @@
             content = response.choices[0].message.content
             if content is None:
                 content = ""
-<<<<<<< HEAD
-
-=======
-                self.logger.warning(f"OpenAI returned None content. Model: {model}, Finish reason: {response.choices[0].finish_reason}")
-                
+                self.logger.warning(
+                    f"OpenAI returned None content. Model: {model}, Finish reason: {response.choices[0].finish_reason}"
+                )
+
             # Log content details for debugging
-            self.logger.info(f"OpenAI response - Content length: {len(content) if content else 0}, Model: {model}")
-            
+            self.logger.info(
+                f"OpenAI response - Content length: {len(content) if content else 0}, Model: {model}"
+            )
+
             # Check finish reason for potential issues
             finish_reason = response.choices[0].finish_reason if response.choices else None
             if finish_reason and finish_reason not in ["stop", "function_call"]:
-                self.logger.warning(f"OpenAI finish reason indicates potential issue: {finish_reason}")
-            
->>>>>>> 4e75ce39
+                self.logger.warning(
+                    f"OpenAI finish reason indicates potential issue: {finish_reason}"
+                )
+
             # Create success response with metadata
             metadata = {
                 "model": model,
                 "usage": response.usage.dict() if response.usage else {},
-<<<<<<< HEAD
-                "finish_reason": response.choices[0].finish_reason if response.choices else None,
-=======
-                "finish_reason": finish_reason
->>>>>>> 4e75ce39
+                "finish_reason": finish_reason,
             }
 
             return self.create_success_response(
