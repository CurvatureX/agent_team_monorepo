--- conflicted
+++ resolved
@@ -1,27 +1,9 @@
 """
-新的 gRPC 客户端 - 基于新的 workflow_agent.proto 文件
-支持流式处理和状态管理
+gRPC Client for Workflow Service - New ProcessConversation Interface
 """
 
 import asyncio
-import json
 import time
-<<<<<<< HEAD
-from typing import AsyncGenerator, Dict, Any, Optional
-
-import grpc
-from app.config import settings
-from app.services.state_manager import get_state_manager
-from app.services.response_processor import UnifiedResponseProcessor
-import structlog
-
-logger = structlog.get_logger("grpc_client")
-
-# Import proto modules
-try:
-    from proto import workflow_agent_pb2
-    from proto import workflow_agent_pb2_grpc
-=======
 from typing import Any, AsyncGenerator, Dict, Optional
 
 from app.core.config import get_settings
@@ -30,7 +12,9 @@
 # Import gRPC modules
 import grpc
 from app.services.state_manager import get_state_manager
-from app.utils import log_debug, log_error, log_info, log_warning
+import structlog
+
+logger = structlog.get_logger("grpc_client")
 
 try:
     # Import proto modules from proto package
@@ -42,11 +26,11 @@
     sys.path.insert(0, api_gateway_root)
     from proto import workflow_agent_pb2, workflow_agent_pb2_grpc
 
->>>>>>> 32b9920f
     GRPC_AVAILABLE = True
     logger.info("gRPC modules loaded successfully")
 except ImportError as e:
-    logger.error("gRPC proto modules not available, using mock client", error=str(e))
+    # Fallback: proto modules not available
+    logger.error("gRPC proto modules not available. Using mock client", error=str(e))
     workflow_agent_pb2 = None
     workflow_agent_pb2_grpc = None
     GRPC_AVAILABLE = False
@@ -54,8 +38,8 @@
 
 class WorkflowGRPCClient:
     """
-    新的 gRPC 客户端，基于新的 ProcessConversation 接口
-    集成状态管理和流式响应处理
+    gRPC client for the unified ProcessConversation interface
+    Integrates with StateManager for state persistence
     """
 
     def __init__(self):
@@ -67,24 +51,12 @@
         self.state_manager = get_state_manager()
 
     async def connect(self):
-        """连接到 workflow service"""
+        """Connect to workflow service"""
         try:
             if GRPC_AVAILABLE:
-                self.channel = grpc.aio.insecure_channel(f"{self.host}:{self.port}")
+                # Create gRPC channel and stub
+                self.channel = grpc.aio.insecure_channel(f"{self.host}:{self.port}")  # type: ignore
                 self.stub = workflow_agent_pb2_grpc.WorkflowAgentStub(self.channel)
-<<<<<<< HEAD
-                
-                # 测试连接
-                try:
-                    await asyncio.wait_for(
-                        self.channel.channel_ready(), 
-                        timeout=5.0
-                    )
-                except AttributeError:
-                    # 兼容性回退
-                    await asyncio.sleep(0.1)
-                
-=======
 
                 # Test connection with the newer API
                 try:
@@ -102,37 +74,26 @@
                         # If all else fails, just connect without verification
                         await asyncio.sleep(0.1)
 
->>>>>>> 32b9920f
                 self.connected = True
                 logger.info("Connected to workflow service", host=self.host, port=self.port)
             else:
-                # Mock 连接
+                # Mock connection for environments without gRPC
                 await asyncio.sleep(0.1)
                 self.connected = True
-<<<<<<< HEAD
                 logger.info("Mock connected to workflow service", host=self.host, port=self.port)
-                
-=======
-                log_info(f"Mock connected to workflow service at {self.host}:{self.port}")
-
->>>>>>> 32b9920f
+
         except Exception as e:
             logger.error("Failed to connect to workflow service", error=str(e))
             self.connected = False
             raise
 
     async def close(self):
-        """关闭 gRPC 连接"""
+        """Close gRPC connection"""
         if self.channel:
             await self.channel.close()
         self.connected = False
-<<<<<<< HEAD
         logger.info("Closed workflow service connection")
-    
-=======
-        log_info("Closed workflow service connection")
-
->>>>>>> 32b9920f
+
     async def process_conversation_stream(
         self,
         session_id: str,
@@ -142,17 +103,6 @@
         access_token: Optional[str] = None,
     ) -> AsyncGenerator[Dict[str, Any], None]:
         """
-<<<<<<< HEAD
-        处理对话流式请求
-        
-        Args:
-            session_id: 会话 ID
-            user_message: 用户消息
-            user_id: 用户 ID
-            workflow_context: 工作流上下文
-            access_token: JWT token
-            
-=======
         Process conversation using the new ProcessConversation interface
 
         Args:
@@ -162,38 +112,25 @@
             workflow_context: Optional workflow context (origin, source_workflow_id, etc.)
             access_token: User's JWT token for state persistence
 
->>>>>>> 32b9920f
         Yields:
-            流式响应数据
+            Streaming responses from the workflow agent
         """
         if not self.connected:
             await self.connect()
 
         try:
             if GRPC_AVAILABLE:
-<<<<<<< HEAD
-                # 获取当前状态
-                current_state_data = self.state_manager.get_state_by_session(session_id, access_token)
-                
-                # 构建 gRPC 请求
-=======
                 # Get current state from database
                 current_state_data = self.state_manager.get_state_by_session(
                     session_id, access_token
                 )
 
                 # Prepare gRPC request
->>>>>>> 32b9920f
                 request = workflow_agent_pb2.ConversationRequest(
                     session_id=session_id, user_id=user_id, user_message=user_message
                 )
-<<<<<<< HEAD
-                
-                # 添加工作流上下文
-=======
 
                 # Add workflow context if provided
->>>>>>> 32b9920f
                 if workflow_context and isinstance(workflow_context, dict):
                     try:
                         context = workflow_agent_pb2.WorkflowContext()
@@ -206,54 +143,26 @@
                         )
                         request.workflow_context.CopyFrom(context)
                     except Exception as e:
-<<<<<<< HEAD
-                        logger.error("Error setting workflow_context", error=str(e))
-                
-                # 添加当前状态
-=======
-                        log_error(f"Error setting workflow_context in request: {e}")
+                        logger.error("Error setting workflow_context in request", error=str(e))
 
                 # Add current state if exists
->>>>>>> 32b9920f
                 if current_state_data:
                     try:
+                        logger.debug("About to convert state data", state_data_type=str(type(current_state_data)))
+                        # Convert database state to protobuf AgentState
                         agent_state = self._db_state_to_proto(current_state_data)
+                        logger.debug("AgentState created successfully")
                         request.current_state.CopyFrom(agent_state)
-                        logger.debug("State successfully added to request")
+                        logger.debug("State copied to request successfully")
                     except Exception as e:
-<<<<<<< HEAD
                         logger.error("Error converting state to proto", error=str(e))
-                        # 继续处理而不是失败
-                
-                logger.debug("Calling ProcessConversation")
-                
-                # 流式处理
-                async for response in self.stub.ProcessConversation(request):
-                    # 转换响应
-                    response_dict = self._proto_response_to_dict(response)
-                    
-                    # 保存最终状态到数据库
-                    if response.is_final and response.updated_state:
-                        try:
-                            updated_state = self._proto_state_to_dict(response.updated_state)
-                            self.state_manager.save_full_state(session_id, updated_state, access_token)
-                            logger.debug("Final state saved to database")
-                        except Exception as e:
-                            logger.error("Error saving final state", error=str(e))
-                    
-                    yield response_dict
-                else:
-                    logger.warning("No response from workflow service")
-                    
-=======
-                        log_error(f"Error converting state to proto: {e}")
-                        log_error(f"State data: {current_state_data}")
+                        logger.error("State data details", state_data=current_state_data)
                         import traceback
 
-                        log_error(f"Traceback: {traceback.format_exc()}")
+                        logger.error("Traceback details", traceback=traceback.format_exc())
                         raise
 
-                log_error(f"Debug: About to call ProcessConversation with request")
+                logger.debug("About to call ProcessConversation with request")
 
                 # Stream conversation processing
                 try:
@@ -270,10 +179,10 @@
 
                         yield response_dict
                 except Exception as grpc_error:
-                    log_error(f"gRPC call error: {grpc_error}")
+                    logger.error("gRPC call error", error=str(grpc_error))
                     import traceback
 
-                    log_error(f"gRPC Traceback: {traceback.format_exc()}")
+                    logger.error("gRPC traceback details", traceback=traceback.format_exc())
                     raise
 
             else:
@@ -283,9 +192,9 @@
                 ):
                     yield response
 
->>>>>>> 32b9920f
         except Exception as e:
             logger.error("Error in process_conversation_stream", error=str(e))
+            # Yield error response
             yield {
                 "type": "error",
                 "session_id": session_id,
@@ -300,25 +209,22 @@
             }
 
     def _db_state_to_proto(self, db_state: Dict[str, Any]):
-        """将数据库状态转换为 protobuf AgentState"""
+        """Convert database state to protobuf AgentState"""
         if not GRPC_AVAILABLE:
             return None
-<<<<<<< HEAD
-        
-=======
 
         # This would use the StateConverter from workflow_agent service
         # For now, create a basic AgentState with safe type conversions
 
->>>>>>> 32b9920f
         def safe_timestamp(value, default=None):
-            """安全的时间戳转换"""
+            """Safely convert timestamp to integer"""
             if default is None:
                 default = int(time.time() * 1000)
             if isinstance(value, (int, float)):
                 return int(value)
             elif isinstance(value, str):
                 try:
+                    # Try parsing ISO format or timestamp
                     import datetime
 
                     if "T" in value or "-" in value:
@@ -332,14 +238,10 @@
                 return default
 
         try:
+            # 创建基本AgentState对象，不包含复杂嵌套字段
             agent_state = workflow_agent_pb2.AgentState()
-<<<<<<< HEAD
-            
-            # 基本字段
-=======
 
             # 设置基本字段
->>>>>>> 32b9920f
             agent_state.session_id = str(db_state.get("session_id", ""))
             agent_state.user_id = str(db_state.get("user_id", ""))
             agent_state.created_at = safe_timestamp(db_state.get("created_at"))
@@ -349,18 +251,8 @@
             agent_state.current_workflow_json = str(db_state.get("current_workflow_json", ""))
             agent_state.debug_result = str(db_state.get("debug_result", ""))
             agent_state.debug_loop_count = int(db_state.get("debug_loop_count", 0) or 0)
-<<<<<<< HEAD
-            
-            # 处理 previous_stage
-            previous_stage = db_state.get("previous_stage")
-            if previous_stage:
-                agent_state.previous_stage = self._stage_to_proto_enum(previous_stage)
-            
-            # 处理数组字段
-=======
 
             # 处理简单的repeated字段
->>>>>>> 32b9920f
             gaps = db_state.get("gaps") or []
             if isinstance(gaps, list):
                 agent_state.gaps[:] = [str(gap) for gap in gaps]
@@ -368,26 +260,15 @@
             execution_history = db_state.get("execution_history") or []
             if isinstance(execution_history, list):
                 agent_state.execution_history[:] = [str(item) for item in execution_history]
-<<<<<<< HEAD
-            
-            # 处理 clarification_context
-=======
 
             # 处理复杂嵌套对象 - 使用安全的方式
->>>>>>> 32b9920f
             clarification_context = db_state.get("clarification_context")
             if clarification_context and isinstance(clarification_context, dict):
                 try:
+                    # 创建ClarificationContext对象
                     context = workflow_agent_pb2.ClarificationContext()
                     context.purpose = str(clarification_context.get("purpose", ""))
                     context.origin = str(clarification_context.get("origin", ""))
-<<<<<<< HEAD
-                    
-                    pending_questions = clarification_context.get("pending_questions", [])
-                    if isinstance(pending_questions, list):
-                        context.pending_questions[:] = [str(q) for q in pending_questions]
-                    
-=======
 
                     # 处理pending_questions
                     pending_questions = clarification_context.get("pending_questions", [])
@@ -395,7 +276,6 @@
                         context.pending_questions[:] = [str(q) for q in pending_questions]
 
                     # 处理collected_info (map类型)
->>>>>>> 32b9920f
                     collected_info = clarification_context.get("collected_info", {})
                     if isinstance(collected_info, dict):
                         for key, value in collected_info.items():
@@ -403,15 +283,9 @@
 
                     agent_state.clarification_context.CopyFrom(context)
                 except Exception as e:
-<<<<<<< HEAD
                     logger.error("Error setting clarification_context", error=str(e))
-            
-            # 处理 workflow_context
-=======
-                    log_error(f"Error setting clarification_context: {e}")
 
             # 处理workflow_context
->>>>>>> 32b9920f
             workflow_context = db_state.get("workflow_context")
             if workflow_context and isinstance(workflow_context, dict):
                 try:
@@ -423,113 +297,11 @@
                     )
                     agent_state.workflow_context.CopyFrom(context)
                 except Exception as e:
-<<<<<<< HEAD
                     logger.error("Error setting workflow_context", error=str(e))
-            
-            # 处理 rag_context
-            rag_context = db_state.get("rag_context")
-            if rag_context and isinstance(rag_context, dict):
-                try:
-                    context = workflow_agent_pb2.RAGContext()
-                    context.query = str(rag_context.get("query", ""))
-                    context.timestamp = safe_timestamp(rag_context.get("timestamp"))
-                    
-                    metadata = rag_context.get("metadata", {})
-                    if isinstance(metadata, dict):
-                        for key, value in metadata.items():
-                            context.metadata[str(key)] = str(value)
-                    
-                    results = rag_context.get("results", [])
-                    if isinstance(results, list):
-                        for result_data in results:
-                            if isinstance(result_data, dict):
-                                result = workflow_agent_pb2.RAGResult()
-                                result.id = str(result_data.get("id", ""))
-                                result.node_type = str(result_data.get("node_type", ""))
-                                result.title = str(result_data.get("title", ""))
-                                result.description = str(result_data.get("description", ""))
-                                result.content = str(result_data.get("content", ""))
-                                result.similarity = float(result_data.get("similarity", 0.0))
-                                
-                                result_metadata = result_data.get("metadata", {})
-                                if isinstance(result_metadata, dict):
-                                    for key, value in result_metadata.items():
-                                        result.metadata[str(key)] = str(value)
-                                
-                                context.results.append(result)
-                    
-                    agent_state.rag_context.CopyFrom(context)
-                except Exception as e:
-                    logger.error("Error setting rag_context", error=str(e))
-            
-            # 处理 conversations
-            conversations = db_state.get("conversations", [])
-            if isinstance(conversations, str):
-                try:
-                    conversations = json.loads(conversations)
-                except json.JSONDecodeError:
-                    logger.error("Failed to parse conversations JSON")
-                    conversations = []
-            
-            if isinstance(conversations, list):
-                for conv in conversations:
-                    try:
-                        if isinstance(conv, dict):
-                            conversation = workflow_agent_pb2.Conversation()
-                            conversation.role = str(conv.get("role", "user"))
-                            conversation.text = str(conv.get("text", ""))
-                            conversation.timestamp = safe_timestamp(conv.get("timestamp"))
-                            
-                            metadata = conv.get("metadata", {})
-                            if isinstance(metadata, dict):
-                                for key, value in metadata.items():
-                                    conversation.metadata[str(key)] = str(value)
-                            
-                            agent_state.conversations.append(conversation)
-                    except Exception as e:
-                        logger.error("Error converting conversation", error=str(e))
-                        continue
-            
-            # 处理 alternatives
-            alternatives = db_state.get("alternatives", [])
-            if isinstance(alternatives, str):
-                try:
-                    alternatives = json.loads(alternatives)
-                except json.JSONDecodeError:
-                    alternatives = []
-            
-            if isinstance(alternatives, list):
-                for alt_data in alternatives:
-                    try:
-                        if isinstance(alt_data, dict):
-                            alt = workflow_agent_pb2.AlternativeOption()
-                            alt.id = str(alt_data.get("id", ""))
-                            alt.title = str(alt_data.get("title", ""))
-                            alt.description = str(alt_data.get("description", ""))
-                            alt.approach = str(alt_data.get("approach", ""))
-                            alt.complexity = str(alt_data.get("complexity", ""))
-                            
-                            trade_offs = alt_data.get("trade_offs", [])
-                            if isinstance(trade_offs, list):
-                                alt.trade_offs[:] = [str(t) for t in trade_offs]
-                            
-                            agent_state.alternatives.append(alt)
-                    except Exception as e:
-                        logger.error("Error converting alternative", error=str(e))
-                        continue
-            
-            return agent_state
-            
-=======
-                    log_error(f"Error setting workflow_context: {e}")
-
->>>>>>> 32b9920f
+
         except Exception as e:
             logger.error("Error creating AgentState", error=str(e))
             raise
-<<<<<<< HEAD
-    
-=======
 
         # Add conversations if available
         conversations = db_state.get("conversations", [])
@@ -539,7 +311,7 @@
 
                 conversations = json.loads(conversations)
             except json.JSONDecodeError:
-                log_error(f"Failed to parse conversations JSON: {conversations}")
+                logger.error("Failed to parse conversations JSON", conversations=conversations)
                 conversations = []
 
         if isinstance(conversations, list):
@@ -559,24 +331,18 @@
 
                         agent_state.conversations.append(conversation)
                 except Exception as e:
-                    log_error(f"Error converting conversation to proto: {e}")
+                    logger.error("Error converting conversation to proto", error=str(e))
                     continue
 
         return agent_state
 
->>>>>>> 32b9920f
     def _proto_response_to_dict(self, response) -> Dict[str, Any]:
-        """将 protobuf ConversationResponse 转换为字典"""
+        """Convert protobuf ConversationResponse to dictionary"""
         result = {
             "session_id": response.session_id,
             "timestamp": response.timestamp,
             "is_final": response.is_final,
         }
-<<<<<<< HEAD
-        
-        # 处理错误
-        if response.error and response.error.error_code:
-=======
 
         # Handle different response types
         if response.type == workflow_agent_pb2.RESPONSE_MESSAGE:
@@ -627,7 +393,6 @@
             }
 
         elif response.type == workflow_agent_pb2.RESPONSE_ERROR:
->>>>>>> 32b9920f
             result["type"] = "error"
             result["error"] = {
                 "error_code": response.error.error_code,
@@ -635,31 +400,11 @@
                 "details": response.error.details,
                 "is_recoverable": response.error.is_recoverable,
             }
-<<<<<<< HEAD
-        else:
-            # 处理正常响应
-            if response.updated_state:
-                result["type"] = "message"
-                result["agent_state"] = self._proto_state_to_dict(response.updated_state)
-                
-                # 基于 stage 确定响应类型和内容
-                stage = result["agent_state"].get("stage", "clarification")
-                processed_response = UnifiedResponseProcessor.process_stage_response(stage, result["agent_state"])
-                result.update(processed_response)
-            else:
-                result["type"] = "status"
-                result["message"] = "Processing..."
-        
+
         return result
-    
-    
-=======
-
-        return result
-
->>>>>>> 32b9920f
+
     def _proto_state_to_dict(self, agent_state) -> Dict[str, Any]:
-        """将 protobuf AgentState 转换为字典"""
+        """Convert protobuf AgentState to dictionary for state manager"""
         state_dict = {
             "session_id": agent_state.session_id,
             "user_id": agent_state.user_id,
@@ -669,21 +414,12 @@
             "execution_history": list(agent_state.execution_history),
             "intent_summary": agent_state.intent_summary,
             "gaps": list(agent_state.gaps),
-            "current_workflow_json": agent_state.current_workflow_json,
+            "current_workflow": agent_state.current_workflow_json,
             "debug_result": agent_state.debug_result,
             "debug_loop_count": agent_state.debug_loop_count,
         }
-<<<<<<< HEAD
-        
-        # 处理 previous_stage
-        if agent_state.previous_stage:
-            state_dict["previous_stage"] = self._proto_enum_to_stage(agent_state.previous_stage)
-        
-        # 处理 conversations
-=======
 
         # Add conversations
->>>>>>> 32b9920f
         conversations = []
         for conv in agent_state.conversations:
             conversations.append(
@@ -695,13 +431,8 @@
                 }
             )
         state_dict["conversations"] = conversations
-<<<<<<< HEAD
-        
-        # 处理 alternatives
-=======
 
         # Add alternatives
->>>>>>> 32b9920f
         alternatives = []
         for alt in agent_state.alternatives:
             alternatives.append(
@@ -715,53 +446,11 @@
                 }
             )
         state_dict["alternatives"] = alternatives
-<<<<<<< HEAD
-        
-        # 处理 clarification_context
-        if agent_state.clarification_context:
-            state_dict["clarification_context"] = {
-                "purpose": agent_state.clarification_context.purpose,
-                "origin": agent_state.clarification_context.origin,
-                "collected_info": dict(agent_state.clarification_context.collected_info),
-                "pending_questions": list(agent_state.clarification_context.pending_questions)
-            }
-        
-        # 处理 workflow_context
-        if agent_state.workflow_context:
-            state_dict["workflow_context"] = {
-                "origin": agent_state.workflow_context.origin,
-                "source_workflow_id": agent_state.workflow_context.source_workflow_id,
-                "modification_intent": agent_state.workflow_context.modification_intent
-            }
-        
-        # 处理 rag_context
-        if agent_state.rag_context:
-            rag_results = []
-            for result in agent_state.rag_context.results:
-                rag_results.append({
-                    "id": result.id,
-                    "node_type": result.node_type,
-                    "title": result.title,
-                    "description": result.description,
-                    "content": result.content,
-                    "similarity": result.similarity,
-                    "metadata": dict(result.metadata)
-                })
-            
-            state_dict["rag_context"] = {
-                "query": agent_state.rag_context.query,
-                "timestamp": agent_state.rag_context.timestamp,
-                "metadata": dict(agent_state.rag_context.metadata),
-                "results": rag_results
-            }
-        
-=======
-
->>>>>>> 32b9920f
+
         return state_dict
 
     def _stage_to_proto_enum(self, stage: str) -> int:
-        """将 stage 字符串转换为 protobuf 枚举"""
+        """Convert stage string to protobuf enum"""
         if not GRPC_AVAILABLE:
             return 0
 
@@ -777,7 +466,7 @@
         return mapping.get(stage, workflow_agent_pb2.STAGE_ERROR)
 
     def _proto_enum_to_stage(self, proto_enum: int) -> str:
-        """将 protobuf 枚举转换为 stage 字符串"""
+        """Convert protobuf enum to stage string"""
         if not GRPC_AVAILABLE:
             return "clarification"
 
@@ -791,12 +480,12 @@
             workflow_agent_pb2.STAGE_COMPLETED: "completed",
         }
         return mapping.get(proto_enum, "clarification")
-    
-
-# 全局客户端实例
+
+
+# Global gRPC client instance (MVP simplified)
 workflow_client = WorkflowGRPCClient()
 
 
 async def get_workflow_client() -> WorkflowGRPCClient:
-    """获取 workflow gRPC 客户端实例"""
+    """Get workflow gRPC client instance"""
     return workflow_client