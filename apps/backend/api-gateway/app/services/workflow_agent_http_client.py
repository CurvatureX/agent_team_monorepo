"""
HTTP Client for Workflow Agent Service
Replaces the gRPC client with HTTP/FastAPI calls
"""

import asyncio
import json
import time
from typing import Any, AsyncGenerator, Dict, Optional

import httpx
from app.core.config import get_settings
from app.utils.logger import log_error, log_info

settings = get_settings()


class WorkflowAgentHTTPClient:
    """
    HTTP client for the Workflow Agent FastAPI service
    Replaces the gRPC ProcessConversation interface with HTTP calls
    """

    def __init__(self):
        self.base_url = settings.WORKFLOW_AGENT_URL or f"http://{settings.WORKFLOW_AGENT_HOST}:8001"
        # Increased timeout for streaming operations and RAG embedding generation
        # Further increased read timeout for complex workflow generation
        self.timeout = httpx.Timeout(
<<<<<<< HEAD
            timeout=600.0,  # 10 minutes total timeout (increased for complex workflows)
            connect=10.0,  # 10 seconds connection timeout
            read=300.0,  # 300 seconds (5 minutes) read timeout per chunk for very complex workflows
            write=30.0,  # 30 seconds write timeout
=======
            timeout=1800.0,  # 30 minutes total timeout for very complex workflows
            connect=15.0,  # 15 seconds connection timeout
            read=600.0,  # 600 seconds (10 minutes) read timeout per chunk for complex LLM generation
            write=60.0,  # 60 seconds write timeout
>>>>>>> 081fb840
        )
        self.connected = False
        # Add connection pooling for better connection reuse
        self.limits = httpx.Limits(
            max_keepalive_connections=5, max_connections=10, keepalive_expiry=30.0
        )

    async def connect(self):
        """Test connection to workflow agent service"""
        try:
            async with httpx.AsyncClient(timeout=self.timeout) as client:
                response = await client.get(f"{self.base_url}/health")
                response.raise_for_status()
                self.connected = True
                log_info(f"✅ Connected to Workflow Agent at {self.base_url}")
        except Exception as e:
            log_error(f"❌ Failed to connect to Workflow Agent: {e}")
            self.connected = False
            raise

    async def close(self):
        """Close HTTP connection (no-op for HTTP)"""
        self.connected = False
        log_info("Closed Workflow Agent HTTP connection")

    async def process_conversation_stream(
        self,
        session_id: str,
        user_message: str,
        user_id: str = "anonymous",
        workflow_context: Optional[Dict[str, Any]] = None,
        access_token: Optional[str] = None,
        trace_id: Optional[str] = None,
    ) -> AsyncGenerator[Dict[str, Any], None]:
        """
        Process conversation using HTTP POST to /process-conversation
        Returns streaming responses via Server-Sent Events
        """
        if not self.connected:
            await self.connect()

        try:
            # Prepare HTTP request - 符合最新的 ConversationRequest 模型
            request_data = {
                "session_id": session_id,
                "user_id": user_id,
                "user_message": user_message,
                "access_token": access_token or "",
            }

            # 正确处理 workflow_context - 需要匹配 WorkflowContext 模型
            if workflow_context:
                request_data["workflow_context"] = {
                    "origin": workflow_context.get("origin", "create"),
                    "source_workflow_id": workflow_context.get("source_workflow_id", ""),
                }

            log_info(f"📨 Sending HTTP request to {self.base_url}/process-conversation")

            # Stream conversation processing via HTTP SSE with connection pooling
            async with httpx.AsyncClient(
                timeout=self.timeout,
                limits=self.limits,
                http2=True,  # Enable HTTP/2 for better streaming
            ) as client:
                async with client.stream(
                    "POST",
                    f"{self.base_url}/process-conversation",
                    json=request_data,
                    headers={
                        "Accept": "text/event-stream",
                        "Content-Type": "application/json",
                        "Connection": "keep-alive",
                        "Cache-Control": "no-cache",
                        "X-Trace-ID": trace_id or "",  # 传递 trace_id
                    },
                ) as response:
                    response.raise_for_status()

                    # Process stream lines with better cancellation handling
                    try:
                        async for line in response.aiter_lines():
                            if line.startswith("data: "):
                                try:
                                    data = json.loads(line[6:])  # Remove "data: " prefix
                                    yield data
                                except json.JSONDecodeError as e:
                                    log_error(f"❌ Error parsing SSE data: {e}")
                                    continue
                    except asyncio.CancelledError:
                        log_info("Client disconnected during streaming")
                        # Re-raise to maintain proper cancellation semantics
                        raise

        except httpx.HTTPStatusError as e:
            log_error(f"❌ HTTP error in process_conversation_stream: {e.response.status_code}")
            # Yield error response - 符合 ConversationResponse 格式
            yield {
                "session_id": session_id,
                "response_type": "RESPONSE_TYPE_ERROR",
                "is_final": True,
                "error": {
                    "error_code": f"HTTP_{e.response.status_code}",
                    "message": f"HTTP request failed: {e.response.status_code}",
                    "details": str(e),
                    "is_recoverable": True,
                },
            }
        except (httpx.ReadTimeout, httpx.TimeoutException, asyncio.TimeoutError) as e:
            log_error(f"❌ Timeout in process_conversation_stream: {type(e).__name__}: {e}")
            yield {
                "session_id": session_id,
                "response_type": "RESPONSE_TYPE_ERROR",
                "is_final": True,
                "error": {
                    "error_code": "TIMEOUT_ERROR",
                    "message": "Workflow generation timed out - the request took too long to complete. This can happen with very complex workflows or when the AI model takes longer than expected.",
                    "details": f"{type(e).__name__}: {str(e)}",
                    "is_recoverable": True,
                },
            }
        except Exception as e:
            log_error(f"❌ Error in process_conversation_stream: {type(e).__name__}: {e}")
            import traceback

            log_error(f"Traceback: {traceback.format_exc()}")
            # Yield error response - 符合 ConversationResponse 格式
            yield {
                "session_id": session_id,
                "response_type": "RESPONSE_TYPE_ERROR",
                "is_final": True,
                "error": {
                    "error_code": "INTERNAL_ERROR",
                    "message": f"Failed to process conversation: {type(e).__name__}: {str(e)}",
                    "details": f"{type(e).__name__}: {str(e)}",
                    "is_recoverable": True,
                },
            }


# Global HTTP client instance
workflow_agent_client = WorkflowAgentHTTPClient()


async def get_workflow_agent_client() -> WorkflowAgentHTTPClient:
    """Get workflow agent HTTP client instance"""
    return workflow_agent_client<|MERGE_RESOLUTION|>--- conflicted
+++ resolved
@@ -26,17 +26,10 @@
         # Increased timeout for streaming operations and RAG embedding generation
         # Further increased read timeout for complex workflow generation
         self.timeout = httpx.Timeout(
-<<<<<<< HEAD
-            timeout=600.0,  # 10 minutes total timeout (increased for complex workflows)
-            connect=10.0,  # 10 seconds connection timeout
-            read=300.0,  # 300 seconds (5 minutes) read timeout per chunk for very complex workflows
-            write=30.0,  # 30 seconds write timeout
-=======
             timeout=1800.0,  # 30 minutes total timeout for very complex workflows
             connect=15.0,  # 15 seconds connection timeout
             read=600.0,  # 600 seconds (10 minutes) read timeout per chunk for complex LLM generation
             write=60.0,  # 60 seconds write timeout
->>>>>>> 081fb840
         )
         self.connected = False
         # Add connection pooling for better connection reuse
