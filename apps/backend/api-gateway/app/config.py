--- conflicted
+++ resolved
@@ -22,17 +22,14 @@
     )  # Service Role key - used for all Supabase operations
 
     # gRPC Configuration
-<<<<<<< HEAD
+
     WORKFLOW_AGENT_HOST: str = "localhost"
     WORKFLOW_AGENT_PORT: int = 50051
     WORKFLOW_ENGINE_HOST: str = "localhost"
     WORKFLOW_ENGINE_PORT: int = 50050
     
-=======
-    WORKFLOW_SERVICE_HOST: str = "localhost"
-    WORKFLOW_SERVICE_PORT: int = 50051
 
->>>>>>> b74e7bc4
+
     # Authentication Configuration
     JWT_SECRET_KEY: Optional[str] = None  # For additional JWT operations if needed
     ACCESS_TOKEN_EXPIRE_MINUTES: int = 60  # Default 1 hour
