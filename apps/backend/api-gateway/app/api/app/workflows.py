"""
Workflow API endpoints with authentication and enhanced gRPC client integration
支持认证的工作流API端点
"""

<<<<<<< HEAD
=======
import logging
import time
>>>>>>> d7c8f8bc
from typing import Optional

from app.core.config import get_settings
from app.dependencies import AuthenticatedDeps
from app.exceptions import NotFoundError, ValidationError
from app.models import (
    DeploymentResult,
    DeploymentStatus,
    ExecutionResult,
    ManualTriggerSpec,
    NodeTemplateListResponse,
    ResponseModel,
    Workflow,
    WorkflowCreate,
    WorkflowExecutionRequest,
    WorkflowExecutionResponse,
    WorkflowResponse,
    WorkflowUpdate,
)
from app.services.workflow_engine_http_client import get_workflow_engine_client
from app.services.workflow_scheduler_http_client import get_workflow_scheduler_client

# Node converter no longer needed - using unified models directly
from fastapi import APIRouter, Depends, HTTPException

from shared.logging_config import get_logger
logger = get_logger(__name__)
router = APIRouter()

# Workflow validation and data cache
WORKFLOW_CACHE = {}
CACHE_TTL = 300  # 5 minutes TTL for workflow data


def _get_cached_workflow(workflow_id: str, user_id: str):
    """Get cached workflow data if available and not expired"""
    cache_key = f"{workflow_id}_{user_id}"
    if cache_key in WORKFLOW_CACHE:
        cached_data, timestamp = WORKFLOW_CACHE[cache_key]
        if time.time() - timestamp < CACHE_TTL:
            logger.info(f"📋 Using cached workflow data for {workflow_id}")
            return cached_data
        else:
            # Remove expired cache entry
            del WORKFLOW_CACHE[cache_key]
    return None


def _cache_workflow(workflow_id: str, user_id: str, workflow_data: dict):
    """Cache workflow data for future use"""
    cache_key = f"{workflow_id}_{user_id}"
    WORKFLOW_CACHE[cache_key] = (workflow_data, time.time())
    logger.info(f"📋 Cached workflow data for {workflow_id}")


def _clear_workflow_cache(workflow_id: str, user_id: str):
    """Clear cached workflow data when workflow is modified"""
    cache_key = f"{workflow_id}_{user_id}"
    if cache_key in WORKFLOW_CACHE:
        del WORKFLOW_CACHE[cache_key]
        logger.info(f"📋 Cleared cached workflow data for {workflow_id}")


@router.get("/node-templates", response_model=NodeTemplateListResponse)
async def list_all_node_templates(
    category: Optional[str] = None,
    node_type: Optional[str] = None,
    include_system: bool = True,
    deps: AuthenticatedDeps = Depends(),
):
    """
    List all available node templates via HTTP.
    """
    try:
        settings = get_settings()

        http_client = await get_workflow_engine_client()
        templates = await http_client.list_all_node_templates(
            category_filter=category,
            type_filter=node_type,
            include_system_templates=include_system,
        )
        return NodeTemplateListResponse(node_templates=templates)
    except HTTPException:
        raise
    except Exception as e:
        logger.error(f"Error listing node templates: {e}")
        raise HTTPException(status_code=500, detail="Internal server error")


@router.post("/", response_model=WorkflowResponse)
async def create_workflow(request: WorkflowCreate, deps: AuthenticatedDeps = Depends()):
    """
    Create a new workflow
    创建新的工作流
    """
    try:
        logger.info(f"📝 Creating workflow for user {deps.current_user.sub}")

        # Get HTTP client
        settings = get_settings()

        http_client = await get_workflow_engine_client()

        # Convert WorkflowNode objects to dicts (no format conversion needed - using unified models)
        nodes_list = []
        if request.nodes:
            nodes_list = [node.model_dump() for node in request.nodes]

        # Use connections as-is (no conversion needed - using unified models)
        connections_dict = request.connections or {}

        # Create workflow via HTTP
        result = await http_client.create_workflow(
            name=request.name,
            description=request.description,
            nodes=nodes_list,
            connections=connections_dict,
            settings=request.settings or {},
            static_data=getattr(request, "static_data", None) or {},
            tags=request.tags or [],
            user_id=deps.current_user.sub,
            tracking_id=getattr(deps.request.state, "tracking_id", None),
        )

        if not result.get("success", False) or not result.get("workflow", {}).get("id"):
            raise HTTPException(status_code=500, detail="Failed to create workflow")

        workflow_data = result["workflow"]

        logger.info(f"✅ Workflow created: {workflow_data['id']}")

        # Create workflow object
        workflow = Workflow(**workflow_data)

        return WorkflowResponse(workflow=workflow, message="Workflow created successfully")

    except (ValidationError, HTTPException):
        raise
    except Exception as e:
        logger.error(f"❌ Error creating workflow: {e}")
        raise HTTPException(status_code=500, detail="Internal server error")


@router.get("/{workflow_id}", response_model=WorkflowResponse)
async def get_workflow(workflow_id: str, deps: AuthenticatedDeps = Depends()):
    """
    Get a workflow with user access control
    通过ID获取工作流（支持用户访问控制）
    """
    try:
        logger.info(f"🔍 Getting workflow {workflow_id} for user {deps.current_user.sub}")

        # Get HTTP client
        settings = get_settings()

        http_client = await get_workflow_engine_client()

        # Get workflow via HTTP
        result = await http_client.get_workflow(workflow_id, deps.current_user.sub)
        if not result.get("found", False) or not result.get("workflow"):
            raise NotFoundError("Workflow")

        # Create workflow object using WorkflowData
        from shared.models.workflow import WorkflowData

        workflow = WorkflowData(**result["workflow"])

        logger.info(f"✅ Workflow retrieved: {workflow_id}")

        return WorkflowResponse(workflow=workflow, message="Workflow retrieved successfully")

    except (NotFoundError, HTTPException):
        raise
    except Exception as e:
        logger.error(f"❌ Error getting workflow {workflow_id}: {e}")
        raise HTTPException(status_code=500, detail="Internal server error")


@router.put("/{workflow_id}", response_model=WorkflowResponse)
async def update_workflow(
    workflow_id: str,
    workflow_update: WorkflowUpdate,
    deps: AuthenticatedDeps = Depends(),
):
    """
    Update a workflow with user access control
    更新工作流（支持用户访问控制）
    """
    try:
        logger.info(f"📝 Updating workflow {workflow_id} for user {deps.current_user.sub}")

        # Prepare update data (only include non-None fields)
        update_data = workflow_update.model_dump(exclude_none=True)

        if not update_data:
            raise ValidationError("No update data provided")

        # Get HTTP client
        settings = get_settings()

        http_client = await get_workflow_engine_client()

        # Update workflow via HTTP
        result = await http_client.update_workflow(
            workflow_id=workflow_id,
            user_id=deps.current_user.sub,
            name=workflow_update.name,
            description=workflow_update.description,
            nodes=workflow_update.nodes,
            connections=workflow_update.connections,
            settings=workflow_update.settings,
            static_data=workflow_update.static_data,
            tags=workflow_update.tags,
            active=workflow_update.active,
        )

        if not result.get("success", False) or not result.get("workflow"):
            raise HTTPException(status_code=500, detail="Failed to update workflow")

        # Create workflow object
        workflow = Workflow(**result["workflow"])

        # Clear cache since workflow was updated
        _clear_workflow_cache(workflow_id, deps.current_user.sub)

        logger.info(f"✅ Workflow updated: {workflow_id}")

        return WorkflowResponse(workflow=workflow, message="Workflow updated successfully")

    except (ValidationError, NotFoundError, HTTPException):
        raise
    except Exception as e:
        logger.error(f"❌ Error updating workflow {workflow_id}: {e}")
        raise HTTPException(status_code=500, detail="Internal server error")


@router.delete("/{workflow_id}", response_model=ResponseModel)
async def delete_workflow(workflow_id: str, deps: AuthenticatedDeps = Depends()):
    """
    Delete a workflow with user access control
    删除工作流（支持用户访问控制）
    """
    try:
        logger.info(f"🗑️ Deleting workflow {workflow_id} for user {deps.current_user.sub}")

        # Get HTTP client
        settings = get_settings()

        http_client = await get_workflow_engine_client()

        # Delete workflow via HTTP
        result = await http_client.delete_workflow(workflow_id, deps.current_user.sub)

        if not result.get("success", False):
            if "not found" in result.get("error", "").lower():
                raise NotFoundError("Workflow")
            raise HTTPException(status_code=500, detail="Failed to delete workflow")

        # Clear cache since workflow was deleted
        _clear_workflow_cache(workflow_id, deps.current_user.sub)

        logger.info(f"✅ Workflow deleted: {workflow_id}")

        return ResponseModel(success=True, message="Workflow deleted successfully")

    except (NotFoundError, HTTPException):
        raise
    except Exception as e:
        logger.error(f"❌ Error deleting workflow {workflow_id}: {e}")
        raise HTTPException(status_code=500, detail="Internal server error")


@router.get("/", response_model=dict)
async def list_workflows(
    active_only: bool = True,
    tags: Optional[str] = None,
    limit: int = 50,
    offset: int = 0,
    deps: AuthenticatedDeps = Depends(),
):
    """
    List workflows for the current user
    列出当前用户的工作流
    """
    try:
        logger.info(f"📋 Listing workflows for user {deps.current_user.sub}")

        # Get HTTP client
        settings = get_settings()

        http_client = await get_workflow_engine_client()

        # Parse tags
        tag_list = tags.split(",") if tags else None

        # List workflows via HTTP
        result = await http_client.list_workflows(
            user_id=deps.current_user.sub,
            active_only=active_only,
            tags=tag_list,
            limit=limit,
            offset=offset,
        )

        logger.info(f"✅ Listed {len(result.get('workflows', []))} workflows")

        return result

    except HTTPException:
        raise
    except Exception as e:
        logger.error(f"❌ Error listing workflows: {e}")
        raise HTTPException(status_code=500, detail="Internal server error")


@router.post("/{workflow_id}/execute", response_model=WorkflowExecutionResponse)
async def execute_workflow(
    workflow_id: str,
    execution_request: WorkflowExecutionRequest,
    deps: AuthenticatedDeps = Depends(),
):
    """
    Execute a workflow with user access control
    执行工作流（支持用户访问控制）
    """
    try:
        logger.info(f"🚀 Executing workflow {workflow_id} for user {deps.current_user.sub}")

        # Get HTTP client
        settings = get_settings()

        http_client = await get_workflow_engine_client()

        # Execute workflow via HTTP
        result = await http_client.execute_workflow(
            workflow_id,
            deps.current_user.sub,
            execution_request.inputs,
            tracking_id=getattr(deps.request.state, "tracking_id", None),
        )

        if not result.get("success", False) or not result.get("execution_id"):
            raise HTTPException(status_code=500, detail="Failed to execute workflow")

        logger.info(f"✅ Workflow execution started: {result['execution_id']}")

        # Add workflow_id to the result for the response model
        result["workflow_id"] = workflow_id

        return WorkflowExecutionResponse(**result)

    except HTTPException:
        raise
    except Exception as e:
        logger.error(f"❌ Error executing workflow {workflow_id}: {e}")
        raise HTTPException(status_code=500, detail="Internal server error")


@router.post("/{workflow_id}/trigger/manual", response_model=ExecutionResult)
async def trigger_manual_workflow(
    workflow_id: str,
    request: ManualTriggerSpec,
    deps: AuthenticatedDeps = Depends(),
):
    """
    Manually trigger a workflow execution
    手动触发工作流执行
    """
    try:
        logger.info(
            f"🚀 Manual trigger request for workflow {workflow_id} by user {deps.current_user.sub}"
        )

        # Get workflow scheduler client
        scheduler_client = await get_workflow_scheduler_client()

        # Trigger manual workflow
        result = await scheduler_client.trigger_manual_workflow(
            workflow_id=workflow_id,
            user_id=deps.current_user.sub,
            confirmation=request.require_confirmation,
            tracking_id=getattr(deps.request.state, "tracking_id", None),
        )

        # Handle confirmation required case
        if result.get("status") == "confirmation_required":
            raise HTTPException(
                status_code=403,
                detail={
                    "message": result.get("message", "Confirmation required"),
                    "confirmation_required": True,
                    "trigger_data": result.get("trigger_data", {}),
                },
            )

        # Handle errors
        if not result.get("success", True) and result.get("error"):
            error_msg = result.get("error", "Unknown error")
            if "not found" in error_msg.lower():
                raise HTTPException(
                    status_code=404, detail="Workflow not found or no manual triggers configured"
                )
            raise HTTPException(status_code=500, detail=f"Manual trigger failed: {error_msg}")

        logger.info(
            f"✅ Manual trigger successful: {workflow_id}, execution_id: {result.get('execution_id', 'N/A')}"
        )

        # Return ExecutionResult
        return ExecutionResult(
            execution_id=result.get("execution_id", ""),
            status=result.get("status", "unknown"),
            message=result.get("message", "Manual trigger completed"),
            trigger_data=result.get("trigger_data", {}),
        )

    except HTTPException:
        raise
    except Exception as e:
        logger.error(f"❌ Error triggering manual workflow {workflow_id}: {e}")
        raise HTTPException(status_code=500, detail="Internal server error")


@router.post("/{workflow_id}/deploy", response_model=DeploymentResult)
async def deploy_workflow(
    workflow_id: str,
    deps: AuthenticatedDeps = Depends(),
):
    """
    Deploy a workflow with its trigger configuration
    部署工作流及其触发器配置
    """
    try:
        logger.info(f"📦 Deploying workflow {workflow_id} for user {deps.current_user.sub}")

        # Check cache first to avoid redundant workflow fetches
        cached_workflow = _get_cached_workflow(workflow_id, deps.current_user.sub)

        if cached_workflow:
            workflow_data = cached_workflow
            logger.info(f"📋 Using cached workflow data for deployment: {workflow_id}")
        else:
            # Get the workflow from workflow engine
            workflow_engine_client = await get_workflow_engine_client()
            workflow_result = await workflow_engine_client.get_workflow(
                workflow_id, deps.current_user.sub
            )

            # Check if workflow exists (workflow engine returns found:true/false and workflow data)
            if not workflow_result.get("found", False) or not workflow_result.get("workflow"):
                logger.error(f"❌ Error deploying workflow {workflow_id}: Workflow not found")
                raise HTTPException(status_code=404, detail="Workflow not found")

            workflow_data = workflow_result["workflow"]

            # Cache the workflow data for future deployments
            _cache_workflow(workflow_id, deps.current_user.sub, workflow_data)

        # Get workflow scheduler client
        scheduler_client = await get_workflow_scheduler_client()

        # Deploy workflow via scheduler
        result = await scheduler_client.deploy_workflow(
            workflow_id=workflow_id,
            workflow_spec=workflow_data,
            tracking_id=getattr(deps.request.state, "tracking_id", None),
        )

        # Handle errors
        if not result.get("success", True) and result.get("error"):
            error_msg = result.get("error", "Unknown error")
            if "not found" in error_msg.lower():
                raise HTTPException(status_code=404, detail="Workflow not found")
            raise HTTPException(status_code=500, detail=f"Deployment failed: {error_msg}")

        logger.info(
            f"✅ Workflow deployment successful: {workflow_id}, "
            f"deployment_id: {result.get('deployment_id', 'N/A')}"
        )

        # Return DeploymentResult
        return DeploymentResult(
            deployment_id=result.get("deployment_id", ""),
            status=DeploymentStatus(result.get("status", "deployed")),
            message=result.get("message", "Workflow deployed successfully"),
        )

    except HTTPException:
        raise
    except Exception as e:
        logger.error(f"❌ Error deploying workflow {workflow_id}: {e}")
        raise HTTPException(status_code=500, detail="Internal server error")


@router.get("/{workflow_id}/deployment/status")
async def get_deployment_status(
    workflow_id: str,
    deps: AuthenticatedDeps = Depends(),
):
    """
    Get deployment status for a workflow
    获取工作流的部署状态
    """
    try:
        logger.info(
            f"📊 Getting deployment status for workflow {workflow_id} for user {deps.current_user.sub}"
        )

        # Get workflow scheduler client
        scheduler_client = await get_workflow_scheduler_client()

        # Get deployment status
        result = await scheduler_client.get_deployment_status(workflow_id)

        # Handle not found
        if result.get("status_code") == 404:
            raise HTTPException(status_code=404, detail="Deployment not found")

        # Handle errors
        if not result.get("success", True) and result.get("error"):
            error_msg = result.get("error", "Unknown error")
            raise HTTPException(
                status_code=500, detail=f"Failed to get deployment status: {error_msg}"
            )

        logger.info(f"✅ Retrieved deployment status for workflow: {workflow_id}")

        return result

    except HTTPException:
        raise
    except Exception as e:
        logger.error(f"❌ Error getting deployment status for workflow {workflow_id}: {e}")
        raise HTTPException(status_code=500, detail="Internal server error")<|MERGE_RESOLUTION|>--- conflicted
+++ resolved
@@ -3,11 +3,7 @@
 支持认证的工作流API端点
 """
 
-<<<<<<< HEAD
-=======
-import logging
 import time
->>>>>>> d7c8f8bc
 from typing import Optional
 
 from app.core.config import get_settings
