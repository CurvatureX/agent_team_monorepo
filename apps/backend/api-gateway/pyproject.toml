--- conflicted
+++ resolved
@@ -9,38 +9,27 @@
 requires-python = ">=3.11"
 
 dependencies = [
-<<<<<<< HEAD
+    # Core FastAPI stack
     "fastapi>=0.104.1",
     "uvicorn[standard]>=0.26.0",
     "pydantic>=2.7.4",
     "pydantic-settings==2.1.0",
-    "grpcio>=1.68.0",
-    "grpcio-tools>=1.68.0",
-    "protobuf>=5.26.1,<6.0.0",
-    "python-multipart==0.0.6",
+    "python-multipart>=0.0.6",
+
+    # Email validation for Pydantic EmailStr
+    "email-validator>=2.0.0",
+
+    # Database and Auth
+    "supabase>=2.9.0",  # Supabase client with auth support
     "python-jose[cryptography]==3.3.0",
     "passlib[bcrypt]==1.7.4",
     "python-dotenv==1.0.0",
     "structlog>=23.2.0",
-=======
-    # Core FastAPI stack
-    "fastapi>=0.104.0",
-    "uvicorn[standard]>=0.24.0",
-    "pydantic>=2.5.0", 
-    "pydantic-settings>=2.0.0",
-    "python-multipart>=0.0.6",
-    
-    # Email validation for Pydantic EmailStr
-    "email-validator>=2.0.0",
-    
-    # Database and Auth
-    "supabase>=2.9.0",  # Supabase client with auth support
-    
-    # gRPC dependencies - commented out for MVP
-    # "grpcio>=1.60.0",
-    # "grpcio-tools>=1.60.0", 
-    # "protobuf>=4.25.0",
->>>>>>> 21343499
+
+    # gRPC dependencies
+    "grpcio>=1.68.0",
+    "grpcio-tools>=1.68.0",
+    "protobuf>=5.26.1,<6.0.0",
 ]
 
 [project.optional-dependencies]
