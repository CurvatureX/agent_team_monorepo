--- conflicted
+++ resolved
@@ -1,7 +1,3 @@
-<<<<<<< HEAD
-=======
-version: "3.8"
->>>>>>> 96f54e64
 
 services:
   # ======================
@@ -117,7 +113,6 @@
       target: production
     container_name: agent-team-workflow-engine
     env_file:
-<<<<<<< HEAD
       - ./.env
     healthcheck:
       test: ["CMD", "nc", "-z", "localhost", "50050"]
@@ -125,44 +120,7 @@
       timeout: 10s
       retries: 3
       start_period: 180s
-=======
-      - ./workflow_engine/.env
-    environment:
-      # Core service configuration
-      DEBUG: "${DEBUG:-false}"
-      GRPC_PORT: "50050" # Changed from PORT to GRPC_PORT to match service config
 
-      # Database configuration (Supabase)
-      SUPABASE_URL: "${SUPABASE_URL}"
-      SUPABASE_SECRET_KEY: "${SUPABASE_SECRET_KEY}"
-      DATABASE_URL: "${DATABASE_URL}"
-
-      # Redis configuration
-      REDIS_URL: "redis://redis:6379/1" # Different Redis DB from workflow-agent
-
-      # AI API keys (for workflow execution)
-      OPENAI_API_KEY: "${OPENAI_API_KEY}"
-      ANTHROPIC_API_KEY: "${ANTHROPIC_API_KEY}"
-
-      # Service discovery (matches AWS ECS configuration)
-      SERVICE_NAME: "workflow-engine"
-      ENVIRONMENT: "${ENVIRONMENT:-development}"
-    ports:
-      - "50050:50050" # Changed to match actual gRPC port
-    depends_on:
-      redis:
-        condition: service_healthy
-    volumes:
-      - ./shared/proto:/app/shared/proto:ro
-      - workflow_engine_logs:/app/logs
-    healthcheck:
-      test: ["CMD", "nc", "-z", "localhost", "50050"] # Changed to match actual port
-      interval: 30s
-      timeout: 10s
-      retries: 3
-      start_period: 180s # Matches production configuration
-    restart: unless-stopped
->>>>>>> 96f54e64
     networks:
       - agent-team-network
 
@@ -175,7 +133,6 @@
     build:
       context: .
       dockerfile: ./api-gateway/Dockerfile
-<<<<<<< HEAD
     container_name: api_gateway_service
     ports:
       - "8000:8000"
@@ -184,42 +141,6 @@
     environment:
       - WORKFLOW_SERVICE_HOST=workflow-engine
       - WORKFLOW_SERVICE_PORT=50050
-=======
-      target: production
-    container_name: agent-team-api-gateway
-    environment:
-      # Core service configuration
-      APP_NAME: "Agent Team API Gateway"
-      VERSION: "1.0.0"
-      ENVIRONMENT: "${ENVIRONMENT:-development}"
-      DEBUG: "${DEBUG:-true}"
-      HOST: "0.0.0.0"
-      PORT: "8000"
-      LOG_LEVEL: "${LOG_LEVEL:-DEBUG}"
-      LOG_FORMAT: "${LOG_FORMAT:-standard}"
-
-      # Redis configuration for caching and rate limiting
-      REDIS_URL: "redis://redis:6379/2" # Different Redis DB from other services
-
-      # Authentication settings
-      SUPABASE_AUTH_ENABLED: "${SUPABASE_AUTH_ENABLED:-true}"
-      MCP_API_KEY_REQUIRED: "${MCP_API_KEY_REQUIRED:-false}" # Disabled for development
-
-      # Rate limiting
-      PUBLIC_RATE_LIMIT_ENABLED: "${PUBLIC_RATE_LIMIT_ENABLED:-true}"
-
-      # Supabase configuration
-      SUPABASE_URL: "${SUPABASE_URL}"
-      SUPABASE_SECRET_KEY: "${SUPABASE_SECRET_KEY}"
-
-      # Backend service connections (internal container networking)
-      WORKFLOW_SERVICE_HOST: "workflow-agent"
-      WORKFLOW_SERVICE_PORT: "50051"
-      WORKFLOW_ENGINE_HOST: "workflow-engine"
-      WORKFLOW_ENGINE_PORT: "50050" # Updated to match actual workflow-engine gRPC port
-    ports:
-      - "8000:8000" # Main HTTP API
->>>>>>> 96f54e64
     depends_on:
       redis:
         condition: service_healthy
@@ -257,8 +178,5 @@
 # Networks
 # ======================
 networks:
-  agent-team-network:
-    driver: bridge
-    ipam:
-      config:
-        - subnet: 172.20.0.0/16+  app-network:
+    driver: bridge