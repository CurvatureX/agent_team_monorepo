services:
  # ======================
  # Infrastructure Services
  # ======================

  # Redis - Shared cache for API Gateway rate limiting, JWT caching, and Workflow Agent state
  redis:
    image: redis:7-alpine
    container_name: agent-team-redis
    ports:
      - "6379:6379"
    command: redis-server --appendonly yes --maxmemory 512mb --maxmemory-policy allkeys-lru
    volumes:
      - redis_data:/data
    healthcheck:
      test: ["CMD", "redis-cli", "ping"]
      interval: 10s
      timeout: 5s
      retries: 3
      start_period: 10s
    restart: unless-stopped
    networks:
      - agent-team-network

  # Note: Using Supabase as primary database - no local PostgreSQL needed
  # All services connect directly to Supabase for data persistence and user management

  # Redis Commander - Redis management UI (development only)
  redis-commander:
    image: rediscommander/redis-commander:latest
    container_name: agent-team-redis-ui
    profiles: ["dev", "development"]
    ports:
      - "8081:8081"
    environment:
      REDIS_HOSTS: "production:redis:6379"
      HTTP_USER: "admin"
      HTTP_PASSWORD: "${REDIS_UI_PASSWORD:-admin123}"
      HTTP_AUTH: "true"
    depends_on:
      redis:
        condition: service_healthy
    restart: unless-stopped
    networks:
      - agent-team-network

  # ======================
  # Observability Stack (development only)
  # ======================

  # OpenTelemetry Collector
  otel-collector:
    image: otel/opentelemetry-collector-contrib:latest
    container_name: agent-team-otel-collector
    profiles: ["dev", "development", "observability"]
    command: ["--config", "/etc/otel-collector-config.yaml"]
    volumes:
      - ./otel-collector-config.yaml:/etc/otel-collector-config.yaml:ro
    ports:
      - "4317:4317"   # OTLP gRPC receiver
      - "4318:4318"   # OTLP HTTP receiver
      - "8889:8889"   # Prometheus metrics
    depends_on:
      - jaeger
    restart: unless-stopped
    networks:
      - agent-team-network

  # Jaeger for trace visualization
  jaeger:
    image: jaegertracing/all-in-one:latest
    container_name: agent-team-jaeger
    profiles: ["dev", "development", "observability"]
    environment:
      - COLLECTOR_OTLP_ENABLED=true
    ports:
      - "16686:16686"  # Jaeger UI
      - "14250:14250"  # gRPC

    restart: unless-stopped
    networks:
      - agent-team-network

  # ======================
  # Backend Services (FastAPI)
  # ======================

  # Workflow Agent - AI workflow consultant (FastAPI service on port 8001)
  workflow-agent:
    dns:
      - 1.1.1.1
      - 8.8.8.8
<<<<<<< HEAD
=======
    # Removed extra_hosts to allow normal DNS resolution for SSL certificates
>>>>>>> b3d9f82d
    build:
      context: .
      dockerfile: ./workflow_agent/Dockerfile
      target: production
      args:
        - PYTHON_VERSION=3.11
        - BUILDKIT_PROGRESS=plain
    container_name: agent-team-workflow-agent
    ports:
      - "8001:8001" # FastAPI port
    env_file:
      - ./.env
    environment:
      # Override specific settings
      PYTHONPATH: "/app"
      PYTHONUNBUFFERED: "1"
      REDIS_URL: "redis://redis:6379/0"
      SERVICE_NAME: "workflow-agent"
      # Workflow Engine URL for debug node integration
      WORKFLOW_ENGINE_URL: "http://workflow-engine:8002"
      # OpenTelemetry configuration
      OTEL_SDK_DISABLED: "true"
      OTEL_EXPORTER_OTLP_ENDPOINT: "http://otel-collector:4317"
      OTEL_EXPORTER_OTLP_INSECURE: "true"
      OTEL_SERVICE_NAME: "workflow-agent"
      OTEL_RESOURCE_ATTRIBUTES: "service.namespace=agent-team,deployment.environment=development"
    depends_on:
      redis:
        condition: service_healthy
    volumes:
      - ./shared/proto:/app/shared/proto:ro
      - workflow_agent_logs:/app/logs
    healthcheck:
      test: ["CMD", "curl", "-f", "http://localhost:8001/health"]
      interval: 30s
      timeout: 10s
      retries: 3
      start_period: 60s
    restart: unless-stopped
    networks:
      - agent-team-network

  # Workflow Engine - Workflow execution engine (FastAPI service on port 8002)
  workflow-engine:
    dns:
      - 1.1.1.1
      - 8.8.8.8
<<<<<<< HEAD
=======
    # Removed extra_hosts to allow normal DNS resolution for SSL certificates
>>>>>>> b3d9f82d
    build:
      context: .
      dockerfile: ./workflow_engine/Dockerfile
    container_name: agent-team-workflow-engine
    ports:
      - "8002:8002"
    env_file:
      - ./.env
    environment:
      # Override specific settings
      PYTHONPATH: "/app"
      PYTHONUNBUFFERED: "1"
      REDIS_URL: "redis://redis:6379/0"
      SERVICE_NAME: "workflow-engine"
      # OpenTelemetry configuration
      OTEL_SDK_DISABLED: "true"
      OTEL_EXPORTER_OTLP_ENDPOINT: "http://otel-collector:4317"
      OTEL_EXPORTER_OTLP_INSECURE: "true"
      OTEL_SERVICE_NAME: "workflow-engine"
      OTEL_RESOURCE_ATTRIBUTES: "service.namespace=agent-team,deployment.environment=development"
    depends_on:
      redis:
        condition: service_healthy
    volumes:
      - ./shared:/app/shared:ro
      - workflow_engine_logs:/app/logs
    healthcheck:
      test: ["CMD", "curl", "-f", "http://localhost:8002/health"]
      interval: 30s
      timeout: 10s
      retries: 3
      start_period: 45s # FastAPI starts faster than gRPC
    restart: unless-stopped
    networks:
      - agent-team-network

  # Workflow Scheduler - Workflow trigger management (FastAPI service on port 8003)
  workflow-scheduler:
    dns:
      - 192.168.31.1  # Use host DNS server
      - 8.8.8.8       # Fallback to Google DNS
      - 1.1.1.1       # Fallback to Cloudflare DNS
    dns_opt:
      - ndots:0
      - timeout:5
      - attempts:2
    dns_search: []
    build:
      context: .
      dockerfile: ./workflow_scheduler/Dockerfile
    container_name: agent-team-workflow-scheduler
    ports:
      - "8003:8003"
    env_file:
      - ./.env
    environment:
      # Override specific settings
      PYTHONPATH: "/app"
      PYTHONUNBUFFERED: "1"
      redis_url: "redis://redis:6379/1"  # Use different Redis DB
      SERVICE_NAME: "workflow-scheduler"
      # Service URLs for internal communication
      WORKFLOW_ENGINE_URL: "http://workflow-engine:8002"
      API_GATEWAY_URL: "http://api-gateway:8000"
    depends_on:
      redis:
        condition: service_healthy
    volumes:
      - workflow_scheduler_logs:/app/logs
    healthcheck:
      test: ["CMD", "curl", "-f", "http://localhost:8003/health"]
      interval: 30s
      timeout: 10s
      retries: 3
      start_period: 60s # Scheduler needs time to initialize triggers
    restart: unless-stopped
    networks:
      - agent-team-network

  # ======================
  # Frontend Gateway (HTTP)
  # ======================

  # API Gateway - Three-layer FastAPI service (HTTP on port 8000)
  api-gateway:
    dns:
      - 1.1.1.1
      - 8.8.8.8
<<<<<<< HEAD
=======
    # Removed extra_hosts to allow normal DNS resolution for SSL certificates
>>>>>>> b3d9f82d
    build:
      context: .
      dockerfile: ./api-gateway/Dockerfile
      args:
        - BUILDKIT_PROGRESS=plain
    container_name: api_gateway_service
    user: "1000:1000"
    ports:
      - "8000:8000"
    env_file:
      - ./.env
    environment:
      # HTTP client configuration (replacing gRPC)
      - WORKFLOW_ENGINE_HOST=workflow-engine
      - WORKFLOW_ENGINE_URL=http://workflow-engine:8002
      - WORKFLOW_ENGINE_PORT=8002
      - WORKFLOW_AGENT_HOST=workflow-agent
      - WORKFLOW_AGENT_PORT=8001
      - WORKFLOW_SCHEDULER_HOST=workflow-scheduler
      - WORKFLOW_SCHEDULER_HTTP_PORT=8003

      - USE_HTTP_CLIENT=true
      # OpenTelemetry configuration
      - OTEL_SDK_DISABLED=true
      - OTEL_EXPORTER_OTLP_ENDPOINT=http://otel-collector:4317
      - OTEL_EXPORTER_OTLP_INSECURE=true
      - OTEL_SERVICE_NAME=api-gateway
      - OTEL_RESOURCE_ATTRIBUTES=service.namespace=agent-team,deployment.environment=development
    depends_on:
      redis:
        condition: service_healthy
      # workflow-agent:
      #   condition: service_healthy
      # workflow-engine:
      #   condition: service_healthy
    volumes:
      - ./shared/proto:/app/shared/proto:ro
      - api_gateway_logs:/app/logs
    healthcheck:
      test: ["CMD", "curl", "-f", "http://localhost:8000/api/v1/public/health"]
      interval: 30s
      timeout: 10s
      retries: 3
      start_period: 120s # Matches production configuration
    restart: unless-stopped
    networks:
      - agent-team-network

# ======================
# Volumes
# ======================
volumes:
  redis_data:
    driver: local
  workflow_agent_logs:
    driver: local
  workflow_engine_logs:
    driver: local
  workflow_scheduler_logs:
    driver: local
  api_gateway_logs:
    driver: local

# ======================
# Networks
# ======================
networks:
  agent-team-network:
    driver: bridge
    enable_ipv6: true
    ipam:
      driver: default
      config:
        - subnet: "172.18.0.0/16"
          gateway: "172.18.0.1"
        - subnet: "2001:db8::/64"
          gateway: "2001:db8::1"<|MERGE_RESOLUTION|>--- conflicted
+++ resolved
@@ -90,10 +90,7 @@
     dns:
       - 1.1.1.1
       - 8.8.8.8
-<<<<<<< HEAD
-=======
     # Removed extra_hosts to allow normal DNS resolution for SSL certificates
->>>>>>> b3d9f82d
     build:
       context: .
       dockerfile: ./workflow_agent/Dockerfile
@@ -141,10 +138,7 @@
     dns:
       - 1.1.1.1
       - 8.8.8.8
-<<<<<<< HEAD
-=======
     # Removed extra_hosts to allow normal DNS resolution for SSL certificates
->>>>>>> b3d9f82d
     build:
       context: .
       dockerfile: ./workflow_engine/Dockerfile
@@ -233,10 +227,7 @@
     dns:
       - 1.1.1.1
       - 8.8.8.8
-<<<<<<< HEAD
-=======
     # Removed extra_hosts to allow normal DNS resolution for SSL certificates
->>>>>>> b3d9f82d
     build:
       context: .
       dockerfile: ./api-gateway/Dockerfile
