--- conflicted
+++ resolved
@@ -1,4 +1,3 @@
-
 services:
   # ======================
   # Infrastructure Services
@@ -46,10 +45,9 @@
       - agent-team-network
 
   # ======================
-  # Backend Services (gRPC)
+  # Backend Services (FastAPI)
   # ======================
 
-<<<<<<< HEAD
   # Workflow Agent - AI workflow consultant (FastAPI service on port 8001)
   workflow-agent:
     build:
@@ -59,37 +57,16 @@
       args:
         - PYTHON_VERSION=3.11
     container_name: agent-team-workflow-agent
+    ports:
+      - "8001:8001" # FastAPI port
+    env_file:
+      - ./.env
     environment:
-      # Core service configuration (FastAPI 替换 gRPC)
-      DEBUG: "${DEBUG:-false}"
-      FASTAPI_PORT: "8001"
+      # Override specific settings
       PYTHONPATH: "/app"
       PYTHONUNBUFFERED: "1"
-
-      # Database configuration (Supabase)
-      SUPABASE_URL: "${SUPABASE_URL}"
-      SUPABASE_SECRET_KEY: "${SUPABASE_SECRET_KEY}"
-
-      # Redis configuration for LangGraph checkpoints
       REDIS_URL: "redis://redis:6379/0"
-
-      # AI API keys
-      OPENAI_API_KEY: "${OPENAI_API_KEY}"
-      ANTHROPIC_API_KEY: "${ANTHROPIC_API_KEY}"
-
-      # AI model configuration
-      DEFAULT_MODEL_PROVIDER: "${DEFAULT_MODEL_PROVIDER:-openai}"
-      DEFAULT_MODEL_NAME: "${DEFAULT_MODEL_NAME:-gpt-4}"
-
-      # RAG configuration
-      EMBEDDING_MODEL: "${EMBEDDING_MODEL:-text-embedding-ada-002}"
-      RAG_SIMILARITY_THRESHOLD: "${RAG_SIMILARITY_THRESHOLD:-0.3}"
-
-      # Service discovery (matches AWS ECS configuration)
       SERVICE_NAME: "workflow-agent"
-      ENVIRONMENT: "${ENVIRONMENT:-development}"
-    ports:
-      - "8001:8001"  # FastAPI 端口替换 gRPC 端口
     depends_on:
       redis:
         condition: service_healthy
@@ -97,75 +74,16 @@
       - ./shared/proto:/app/shared/proto:ro
       - workflow_agent_logs:/app/logs
     healthcheck:
-      test: ["CMD", "curl", "-f", "http://localhost:8001/health"]  # HTTP 健康检查替换 TCP
+      test: ["CMD", "curl", "-f", "http://localhost:8001/health"]
       interval: 30s
       timeout: 10s
       retries: 3
-      start_period: 60s  # FastAPI 启动比 gRPC 快
+      start_period: 60s
     restart: unless-stopped
     networks:
       - agent-team-network
 
-  # Workflow Engine - Workflow execution engine (gRPC service on port 50050)
-=======
-  # Workflow Agent - AI workflow consultant (gRPC service on port 50051) - DISABLED
-  # workflow-agent:
-  #   build:
-  #     context: .
-  #     dockerfile: ./workflow_agent/Dockerfile
-  #     target: production
-  #     args:
-  #       - PYTHON_VERSION=3.11
-  #   container_name: agent-team-workflow-agent
-  #   environment:
-  #     # Core service configuration
-  #     DEBUG: "${DEBUG:-false}"
-  #     GRPC_HOST: "${GRPC_HOST:-[::]}"
-  #     GRPC_PORT: "${GRPC_PORT:-50051}"
-  #
-  #     # Database configuration (Supabase)
-  #     SUPABASE_URL: "${SUPABASE_URL}"
-  #     SUPABASE_SECRET_KEY: "${SUPABASE_SECRET_KEY}"
-  #
-  #     # Redis configuration for LangGraph checkpoints
-  #     REDIS_URL: "redis://redis:6379/0"
-  #     LANGGRAPH_CHECKPOINT_BACKEND: "redis"
-  #
-  #     # AI API keys
-  #     OPENAI_API_KEY: "${OPENAI_API_KEY}"
-  #     ANTHROPIC_API_KEY: "${ANTHROPIC_API_KEY}"
-  #
-  #     # AI model configuration
-  #     DEFAULT_MODEL_PROVIDER: "${DEFAULT_MODEL_PROVIDER:-openai}"
-  #     DEFAULT_MODEL_NAME: "${DEFAULT_MODEL_NAME:-gpt-4}"
-  #
-  #     # RAG configuration
-  #     EMBEDDING_MODEL: "${EMBEDDING_MODEL:-text-embedding-ada-002}"
-  #     RAG_SIMILARITY_THRESHOLD: "${RAG_SIMILARITY_THRESHOLD:-0.3}"
-  #
-  #     # Service discovery (matches AWS ECS configuration)
-  #     SERVICE_NAME: "workflow-agent"
-  #     ENVIRONMENT: "${ENVIRONMENT:-development}"
-  #   ports:
-  #     - "50051:50051"
-  #   depends_on:
-  #     redis:
-  #       condition: service_healthy
-  #   volumes:
-  #     - ./shared/proto:/app/shared/proto:ro
-  #     - workflow_agent_logs:/app/logs
-  #   healthcheck:
-  #     test: ["CMD", "nc", "-z", "localhost", "50051"]
-  #     interval: 30s
-  #     timeout: 10s
-  #     retries: 3
-  #     start_period: 240s # Matches production configuration
-  #   restart: unless-stopped
-  #   networks:
-  #     - agent-team-network
-
-  # Workflow Engine - FastAPI service on port 8002
->>>>>>> 82e4e6c1
+  # Workflow Engine - Workflow execution engine (FastAPI service on port 8002)
   workflow-engine:
     dns:
       - 1.1.1.1
@@ -179,12 +97,22 @@
       - "8002:8002"
     env_file:
       - ./.env
+    environment:
+      # Override specific settings
+      PYTHONPATH: "/app"
+      PYTHONUNBUFFERED: "1"
+      REDIS_URL: "redis://redis:6379/0"
+      SERVICE_NAME: "workflow-engine"
+    depends_on:
+      redis:
+        condition: service_healthy
     healthcheck:
       test: ["CMD", "curl", "-f", "http://localhost:8002/health"]
       interval: 30s
       timeout: 10s
       retries: 3
-      start_period: 180s
+      start_period: 45s # FastAPI starts faster than gRPC
+    restart: unless-stopped
     networks:
       - agent-team-network
 
@@ -204,11 +132,11 @@
     env_file:
       - ./.env
     environment:
-      - WORKFLOW_SERVICE_HOST=workflow-engine
-      - WORKFLOW_SERVICE_PORT=50050
-      # HTTP 客户端配置 (替换 gRPC)
+      # HTTP client configuration (replacing gRPC)
+      - WORKFLOW_ENGINE_HOST=workflow-engine
+      - WORKFLOW_ENGINE_PORT=8002
       - WORKFLOW_AGENT_HOST=workflow-agent
-      - WORKFLOW_AGENT_HTTP_PORT=8001
+      - WORKFLOW_AGENT_PORT=8001
       - USE_HTTP_CLIENT=true
     depends_on:
       redis:
