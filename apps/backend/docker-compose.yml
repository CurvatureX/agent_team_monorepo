services:
  # ======================
  # Infrastructure Services
  # ======================

  # Redis - Shared cache for API Gateway rate limiting, JWT caching, and Workflow Agent state
  redis:
    image: redis:7-alpine
    container_name: agent-team-redis
    ports:
      - "6379:6379"
    command: redis-server --appendonly yes --maxmemory 512mb --maxmemory-policy allkeys-lru
    volumes:
      - redis_data:/data
    healthcheck:
      test: ["CMD", "redis-cli", "ping"]
      interval: 10s
      timeout: 5s
      retries: 3
      start_period: 10s
    restart: unless-stopped
    networks:
      - agent-team-network
<<<<<<< HEAD

  # Note: Using Supabase as primary database - no local PostgreSQL needed
  # All services connect directly to Supabase for data persistence and user management

  # Redis Commander - Redis management UI (development only)
  redis-commander:
    image: rediscommander/redis-commander:latest
    container_name: agent-team-redis-ui
    profiles: ["dev", "development"]
    ports:
      - "8081:8081"
    environment:
      REDIS_HOSTS: "production:redis:6379"
      HTTP_USER: "admin"
      HTTP_PASSWORD: "${REDIS_UI_PASSWORD:-admin123}"
      HTTP_AUTH: "true"
    depends_on:
      redis:
        condition: service_healthy
    restart: unless-stopped
    networks:
      - agent-team-network

  # ======================
  # Observability Stack (development only)
  # ======================
  
  # OpenTelemetry Collector
  otel-collector:
    image: otel/opentelemetry-collector-contrib:latest
    container_name: agent-team-otel-collector
    profiles: ["dev", "development", "observability"]
    command: ["--config", "/etc/otel-collector-config.yaml"]
    volumes:
      - ./otel-collector-config.yaml:/etc/otel-collector-config.yaml:ro
    ports:
      - "4317:4317"   # OTLP gRPC receiver
      - "4318:4318"   # OTLP HTTP receiver
      - "8889:8889"   # Prometheus metrics
    depends_on:
      - jaeger
    restart: unless-stopped
    networks:
      - agent-team-network
      
  # Jaeger for trace visualization
  jaeger:
    image: jaegertracing/all-in-one:latest
    container_name: agent-team-jaeger
    profiles: ["dev", "development", "observability"]
    environment:
      - COLLECTOR_OTLP_ENABLED=true
    ports:
      - "16686:16686"  # Jaeger UI
      - "14250:14250"  # gRPC
=======

  # Note: Using Supabase as primary database - no local PostgreSQL needed
  # All services connect directly to Supabase for data persistence and user management

  # Redis Commander - Redis management UI (development only)
  redis-commander:
    image: rediscommander/redis-commander:latest
    container_name: agent-team-redis-ui
    profiles: ["dev", "development"]
    ports:
      - "8081:8081"
    environment:
      REDIS_HOSTS: "production:redis:6379"
      HTTP_USER: "admin"
      HTTP_PASSWORD: "${REDIS_UI_PASSWORD:-admin123}"
      HTTP_AUTH: "true"
    depends_on:
      redis:
        condition: service_healthy
>>>>>>> b66757da
    restart: unless-stopped
    networks:
      - agent-team-network

  # ======================
<<<<<<< HEAD
  # Backend Services (FastAPI)
  # ======================

  # Workflow Agent - AI workflow consultant (FastAPI service on port 8001)
  workflow-agent:
    build:
      context: .
      dockerfile: ./workflow_agent/Dockerfile
      target: production
      args:
        - PYTHON_VERSION=3.11
        - BUILDKIT_PROGRESS=plain
    container_name: agent-team-workflow-agent
    ports:
      - "8001:8001" # FastAPI port
    env_file:
      - ./.env
    environment:
      # Override specific settings
      PYTHONPATH: "/app"
      PYTHONUNBUFFERED: "1"
      REDIS_URL: "redis://redis:6379/0"
      SERVICE_NAME: "workflow-agent"
      # OpenTelemetry configuration
      # OTEL_SDK_DISABLED: "true"
      OTEL_EXPORTER_OTLP_ENDPOINT: "http://otel-collector:4317"
      OTEL_EXPORTER_OTLP_INSECURE: "true"
      OTEL_SERVICE_NAME: "workflow-agent"
      OTEL_RESOURCE_ATTRIBUTES: "service.namespace=agent-team,deployment.environment=development"
    depends_on:
      redis:
        condition: service_healthy
    volumes:
      - ./shared/proto:/app/shared/proto:ro
      - workflow_agent_logs:/app/logs
    healthcheck:
      test: ["CMD", "curl", "-f", "http://localhost:8001/health"]
      interval: 30s
      timeout: 10s
      retries: 3
      start_period: 60s
=======
  # Observability Stack (development only)
  # ======================
  
  # OpenTelemetry Collector
  otel-collector:
    image: otel/opentelemetry-collector-contrib:latest
    container_name: agent-team-otel-collector
    profiles: ["dev", "development", "observability"]
    command: ["--config", "/etc/otel-collector-config.yaml"]
    volumes:
      - ./otel-collector-config.yaml:/etc/otel-collector-config.yaml:ro
    ports:
      - "4317:4317"   # OTLP gRPC receiver
      - "4318:4318"   # OTLP HTTP receiver
      - "8889:8889"   # Prometheus metrics
    depends_on:
      - jaeger
    restart: unless-stopped
    networks:
      - agent-team-network
      
  # Jaeger for trace visualization
  jaeger:
    image: jaegertracing/all-in-one:latest
    container_name: agent-team-jaeger
    profiles: ["dev", "development", "observability"]
    environment:
      - COLLECTOR_OTLP_ENABLED=true
    ports:
      - "16686:16686"  # Jaeger UI
      - "14250:14250"  # gRPC
>>>>>>> b66757da
    restart: unless-stopped
    networks:
      - agent-team-network

<<<<<<< HEAD
  # Workflow Engine - Workflow execution engine (FastAPI service on port 8002)
  workflow-engine:
    dns:
      - 1.1.1.1
      - 8.8.8.8
    build:
      context: .
      dockerfile: ./workflow_engine/Dockerfile
      target: production
    container_name: agent-team-workflow-engine
    ports:
      - "8002:8002"
=======
  # ======================
  # Backend Services (FastAPI)
  # ======================

  # Workflow Agent - AI workflow consultant (FastAPI service on port 8001)
  workflow-agent:
    build:
      context: .
      dockerfile: ./workflow_agent/Dockerfile
      target: production
      args:
        - PYTHON_VERSION=3.11
        - BUILDKIT_PROGRESS=plain
    container_name: agent-team-workflow-agent
    ports:
      - "8001:8001" # FastAPI port
>>>>>>> b66757da
    env_file:
      - ./.env
    environment:
      # Override specific settings
      PYTHONPATH: "/app"
      PYTHONUNBUFFERED: "1"
      REDIS_URL: "redis://redis:6379/0"
<<<<<<< HEAD
      SERVICE_NAME: "workflow-engine"
=======
      SERVICE_NAME: "workflow-agent"
>>>>>>> b66757da
      # OpenTelemetry configuration
      # OTEL_SDK_DISABLED: "true"
      OTEL_EXPORTER_OTLP_ENDPOINT: "http://otel-collector:4317"
      OTEL_EXPORTER_OTLP_INSECURE: "true"
<<<<<<< HEAD
      OTEL_SERVICE_NAME: "workflow-engine"
=======
      OTEL_SERVICE_NAME: "workflow-agent"
>>>>>>> b66757da
      OTEL_RESOURCE_ATTRIBUTES: "service.namespace=agent-team,deployment.environment=development"
    depends_on:
      redis:
        condition: service_healthy
<<<<<<< HEAD
    healthcheck:
      test: ["CMD", "curl", "-f", "http://localhost:8002/health"]
      interval: 30s
      timeout: 10s
      retries: 3
      start_period: 45s # FastAPI starts faster than gRPC
    restart: unless-stopped
    networks:
      - agent-team-network

  # Workflow Scheduler - Workflow trigger management (FastAPI service on port 8003)
  workflow-scheduler:
    dns:
      - 1.1.1.1
      - 8.8.8.8
    build:
      context: .
      dockerfile: ./workflow_scheduler/Dockerfile
    container_name: agent-team-workflow-scheduler
    ports:
      - "8003:8003"
    env_file:
      - ./.env
    environment:
      # Override specific settings
      PYTHONPATH: "/app"
      PYTHONUNBUFFERED: "1"
      REDIS_URL: "redis://redis:6379/1"  # Use different Redis DB
      SERVICE_NAME: "workflow-scheduler"
      # Service URLs for internal communication
      WORKFLOW_ENGINE_URL: "http://workflow-engine:8002"
      API_GATEWAY_URL: "http://api-gateway:8000"
    depends_on:
      redis:
        condition: service_healthy
    volumes:
      - workflow_scheduler_logs:/app/logs
    healthcheck:
      test: ["CMD", "curl", "-f", "http://localhost:8003/health"]
      interval: 30s
      timeout: 10s
      retries: 3
      start_period: 60s # Scheduler needs time to initialize triggers
    restart: unless-stopped
    networks:
      - agent-team-network

  # ======================
  # Frontend Gateway (HTTP)
  # ======================

  # API Gateway - Three-layer FastAPI service (HTTP on port 8000)
  api-gateway:
    build:
      context: .
=======
    volumes:
      - ./shared/proto:/app/shared/proto:ro
      - workflow_agent_logs:/app/logs
    healthcheck:
      test: ["CMD", "curl", "-f", "http://localhost:8001/health"]
      interval: 30s
      timeout: 10s
      retries: 3
      start_period: 60s
    restart: unless-stopped
    networks:
      - agent-team-network

  # Workflow Engine - Workflow execution engine (FastAPI service on port 8002)
  workflow-engine:
    dns:
      - 1.1.1.1
      - 8.8.8.8
    build:
      context: .
      dockerfile: ./workflow_engine/Dockerfile
      target: production
    container_name: agent-team-workflow-engine
    ports:
      - "8002:8002"
    env_file:
      - ./.env
    environment:
      # Override specific settings
      PYTHONPATH: "/app"
      PYTHONUNBUFFERED: "1"
      REDIS_URL: "redis://redis:6379/0"
      SERVICE_NAME: "workflow-engine"
      # OpenTelemetry configuration
      # OTEL_SDK_DISABLED: "true"
      OTEL_EXPORTER_OTLP_ENDPOINT: "http://otel-collector:4317"
      OTEL_EXPORTER_OTLP_INSECURE: "true"
      OTEL_SERVICE_NAME: "workflow-engine"
      OTEL_RESOURCE_ATTRIBUTES: "service.namespace=agent-team,deployment.environment=development"
    depends_on:
      redis:
        condition: service_healthy
    healthcheck:
      test: ["CMD", "curl", "-f", "http://localhost:8002/health"]
      interval: 30s
      timeout: 10s
      retries: 3
      start_period: 45s # FastAPI starts faster than gRPC
    restart: unless-stopped
    networks:
      - agent-team-network

  # ======================
  # Frontend Gateway (HTTP)
  # ======================

  # API Gateway - Three-layer FastAPI service (HTTP on port 8000)
  api-gateway:
    build:
      context: .
>>>>>>> b66757da
      dockerfile: ./api-gateway/Dockerfile
      args:
        - BUILDKIT_PROGRESS=plain
    container_name: api_gateway_service
    user: "1000:1000"
    ports:
      - "8000:8000"
    env_file:
      - ./.env
    environment:
      # HTTP client configuration (replacing gRPC)
      - WORKFLOW_ENGINE_HOST=workflow-engine
      - WORKFLOW_ENGINE_PORT=8002
      - WORKFLOW_AGENT_HOST=workflow-agent
      - WORKFLOW_AGENT_PORT=8001
<<<<<<< HEAD
      - WORKFLOW_SCHEDULER_HOST=workflow-scheduler
      - WORKFLOW_SCHEDULER_HTTP_PORT=8003
=======
>>>>>>> b66757da
      - USE_HTTP_CLIENT=true
      # OpenTelemetry configuration
      # - OTEL_SDK_DISABLED=true
      - OTEL_EXPORTER_OTLP_ENDPOINT=http://otel-collector:4317
      - OTEL_EXPORTER_OTLP_INSECURE=true
      - OTEL_SERVICE_NAME=api-gateway
      - OTEL_RESOURCE_ATTRIBUTES=service.namespace=agent-team,deployment.environment=development
    dns:
      - 1.1.1.1
      - 8.8.8.8
    depends_on:
      redis:
        condition: service_healthy
      # workflow-agent:
      #   condition: service_healthy
      # workflow-engine:
      #   condition: service_healthy
    volumes:
      - ./shared/proto:/app/shared/proto:ro
      - api_gateway_logs:/app/logs
    healthcheck:
      test: ["CMD", "curl", "-f", "http://localhost:8000/api/v1/public/health"]
      interval: 30s
      timeout: 10s
      retries: 3
      start_period: 120s # Matches production configuration
    restart: unless-stopped
    networks:
      - agent-team-network

# ======================
# Volumes
# ======================
volumes:
  redis_data:
    driver: local
  workflow_agent_logs:
    driver: local
  workflow_engine_logs:
    driver: local
<<<<<<< HEAD
  workflow_scheduler_logs:
    driver: local
=======
>>>>>>> b66757da
  api_gateway_logs:
    driver: local

# ======================
# Networks
# ======================
networks:
  agent-team-network:
    driver: bridge<|MERGE_RESOLUTION|>--- conflicted
+++ resolved
@@ -21,7 +21,6 @@
     restart: unless-stopped
     networks:
       - agent-team-network
-<<<<<<< HEAD
 
   # Note: Using Supabase as primary database - no local PostgreSQL needed
   # All services connect directly to Supabase for data persistence and user management
@@ -77,33 +76,12 @@
     ports:
       - "16686:16686"  # Jaeger UI
       - "14250:14250"  # gRPC
-=======
-
-  # Note: Using Supabase as primary database - no local PostgreSQL needed
-  # All services connect directly to Supabase for data persistence and user management
-
-  # Redis Commander - Redis management UI (development only)
-  redis-commander:
-    image: rediscommander/redis-commander:latest
-    container_name: agent-team-redis-ui
-    profiles: ["dev", "development"]
-    ports:
-      - "8081:8081"
-    environment:
-      REDIS_HOSTS: "production:redis:6379"
-      HTTP_USER: "admin"
-      HTTP_PASSWORD: "${REDIS_UI_PASSWORD:-admin123}"
-      HTTP_AUTH: "true"
-    depends_on:
-      redis:
-        condition: service_healthy
->>>>>>> b66757da
-    restart: unless-stopped
-    networks:
-      - agent-team-network
-
-  # ======================
-<<<<<<< HEAD
+
+    restart: unless-stopped
+    networks:
+      - agent-team-network
+
+  # ======================
   # Backend Services (FastAPI)
   # ======================
 
@@ -145,165 +123,6 @@
       timeout: 10s
       retries: 3
       start_period: 60s
-=======
-  # Observability Stack (development only)
-  # ======================
-  
-  # OpenTelemetry Collector
-  otel-collector:
-    image: otel/opentelemetry-collector-contrib:latest
-    container_name: agent-team-otel-collector
-    profiles: ["dev", "development", "observability"]
-    command: ["--config", "/etc/otel-collector-config.yaml"]
-    volumes:
-      - ./otel-collector-config.yaml:/etc/otel-collector-config.yaml:ro
-    ports:
-      - "4317:4317"   # OTLP gRPC receiver
-      - "4318:4318"   # OTLP HTTP receiver
-      - "8889:8889"   # Prometheus metrics
-    depends_on:
-      - jaeger
-    restart: unless-stopped
-    networks:
-      - agent-team-network
-      
-  # Jaeger for trace visualization
-  jaeger:
-    image: jaegertracing/all-in-one:latest
-    container_name: agent-team-jaeger
-    profiles: ["dev", "development", "observability"]
-    environment:
-      - COLLECTOR_OTLP_ENABLED=true
-    ports:
-      - "16686:16686"  # Jaeger UI
-      - "14250:14250"  # gRPC
->>>>>>> b66757da
-    restart: unless-stopped
-    networks:
-      - agent-team-network
-
-<<<<<<< HEAD
-  # Workflow Engine - Workflow execution engine (FastAPI service on port 8002)
-  workflow-engine:
-    dns:
-      - 1.1.1.1
-      - 8.8.8.8
-    build:
-      context: .
-      dockerfile: ./workflow_engine/Dockerfile
-      target: production
-    container_name: agent-team-workflow-engine
-    ports:
-      - "8002:8002"
-=======
-  # ======================
-  # Backend Services (FastAPI)
-  # ======================
-
-  # Workflow Agent - AI workflow consultant (FastAPI service on port 8001)
-  workflow-agent:
-    build:
-      context: .
-      dockerfile: ./workflow_agent/Dockerfile
-      target: production
-      args:
-        - PYTHON_VERSION=3.11
-        - BUILDKIT_PROGRESS=plain
-    container_name: agent-team-workflow-agent
-    ports:
-      - "8001:8001" # FastAPI port
->>>>>>> b66757da
-    env_file:
-      - ./.env
-    environment:
-      # Override specific settings
-      PYTHONPATH: "/app"
-      PYTHONUNBUFFERED: "1"
-      REDIS_URL: "redis://redis:6379/0"
-<<<<<<< HEAD
-      SERVICE_NAME: "workflow-engine"
-=======
-      SERVICE_NAME: "workflow-agent"
->>>>>>> b66757da
-      # OpenTelemetry configuration
-      # OTEL_SDK_DISABLED: "true"
-      OTEL_EXPORTER_OTLP_ENDPOINT: "http://otel-collector:4317"
-      OTEL_EXPORTER_OTLP_INSECURE: "true"
-<<<<<<< HEAD
-      OTEL_SERVICE_NAME: "workflow-engine"
-=======
-      OTEL_SERVICE_NAME: "workflow-agent"
->>>>>>> b66757da
-      OTEL_RESOURCE_ATTRIBUTES: "service.namespace=agent-team,deployment.environment=development"
-    depends_on:
-      redis:
-        condition: service_healthy
-<<<<<<< HEAD
-    healthcheck:
-      test: ["CMD", "curl", "-f", "http://localhost:8002/health"]
-      interval: 30s
-      timeout: 10s
-      retries: 3
-      start_period: 45s # FastAPI starts faster than gRPC
-    restart: unless-stopped
-    networks:
-      - agent-team-network
-
-  # Workflow Scheduler - Workflow trigger management (FastAPI service on port 8003)
-  workflow-scheduler:
-    dns:
-      - 1.1.1.1
-      - 8.8.8.8
-    build:
-      context: .
-      dockerfile: ./workflow_scheduler/Dockerfile
-    container_name: agent-team-workflow-scheduler
-    ports:
-      - "8003:8003"
-    env_file:
-      - ./.env
-    environment:
-      # Override specific settings
-      PYTHONPATH: "/app"
-      PYTHONUNBUFFERED: "1"
-      REDIS_URL: "redis://redis:6379/1"  # Use different Redis DB
-      SERVICE_NAME: "workflow-scheduler"
-      # Service URLs for internal communication
-      WORKFLOW_ENGINE_URL: "http://workflow-engine:8002"
-      API_GATEWAY_URL: "http://api-gateway:8000"
-    depends_on:
-      redis:
-        condition: service_healthy
-    volumes:
-      - workflow_scheduler_logs:/app/logs
-    healthcheck:
-      test: ["CMD", "curl", "-f", "http://localhost:8003/health"]
-      interval: 30s
-      timeout: 10s
-      retries: 3
-      start_period: 60s # Scheduler needs time to initialize triggers
-    restart: unless-stopped
-    networks:
-      - agent-team-network
-
-  # ======================
-  # Frontend Gateway (HTTP)
-  # ======================
-
-  # API Gateway - Three-layer FastAPI service (HTTP on port 8000)
-  api-gateway:
-    build:
-      context: .
-=======
-    volumes:
-      - ./shared/proto:/app/shared/proto:ro
-      - workflow_agent_logs:/app/logs
-    healthcheck:
-      test: ["CMD", "curl", "-f", "http://localhost:8001/health"]
-      interval: 30s
-      timeout: 10s
-      retries: 3
-      start_period: 60s
     restart: unless-stopped
     networks:
       - agent-team-network
@@ -347,6 +166,43 @@
     networks:
       - agent-team-network
 
+  # Workflow Scheduler - Workflow trigger management (FastAPI service on port 8003)
+  workflow-scheduler:
+    dns:
+      - 1.1.1.1
+      - 8.8.8.8
+    build:
+      context: .
+      dockerfile: ./workflow_scheduler/Dockerfile
+    container_name: agent-team-workflow-scheduler
+    ports:
+      - "8003:8003"
+    env_file:
+      - ./.env
+    environment:
+      # Override specific settings
+      PYTHONPATH: "/app"
+      PYTHONUNBUFFERED: "1"
+      REDIS_URL: "redis://redis:6379/1"  # Use different Redis DB
+      SERVICE_NAME: "workflow-scheduler"
+      # Service URLs for internal communication
+      WORKFLOW_ENGINE_URL: "http://workflow-engine:8002"
+      API_GATEWAY_URL: "http://api-gateway:8000"
+    depends_on:
+      redis:
+        condition: service_healthy
+    volumes:
+      - workflow_scheduler_logs:/app/logs
+    healthcheck:
+      test: ["CMD", "curl", "-f", "http://localhost:8003/health"]
+      interval: 30s
+      timeout: 10s
+      retries: 3
+      start_period: 60s # Scheduler needs time to initialize triggers
+    restart: unless-stopped
+    networks:
+      - agent-team-network
+
   # ======================
   # Frontend Gateway (HTTP)
   # ======================
@@ -355,7 +211,6 @@
   api-gateway:
     build:
       context: .
->>>>>>> b66757da
       dockerfile: ./api-gateway/Dockerfile
       args:
         - BUILDKIT_PROGRESS=plain
@@ -371,11 +226,9 @@
       - WORKFLOW_ENGINE_PORT=8002
       - WORKFLOW_AGENT_HOST=workflow-agent
       - WORKFLOW_AGENT_PORT=8001
-<<<<<<< HEAD
       - WORKFLOW_SCHEDULER_HOST=workflow-scheduler
       - WORKFLOW_SCHEDULER_HTTP_PORT=8003
-=======
->>>>>>> b66757da
+
       - USE_HTTP_CLIENT=true
       # OpenTelemetry configuration
       # - OTEL_SDK_DISABLED=true
@@ -416,11 +269,8 @@
     driver: local
   workflow_engine_logs:
     driver: local
-<<<<<<< HEAD
   workflow_scheduler_logs:
     driver: local
-=======
->>>>>>> b66757da
   api_gateway_logs:
     driver: local
 
