"""
Workflow Repository - Database operations for workflow and deployment management
"""

import logging
import time
from datetime import datetime, timezone
from typing import Any, Dict, List, Optional
from uuid import UUID

from sqlalchemy import select, update
from sqlalchemy.ext.asyncio import AsyncSession

from shared.models.db_models import WorkflowDB, WorkflowDeploymentHistory
from shared.models.workflow import WorkflowDeploymentStatus as DeploymentStatus
from workflow_scheduler.core.database import get_db_session

logger = logging.getLogger(__name__)


class WorkflowRepository:
    """Repository for workflow database operations"""

    async def get_workflow_by_id(self, workflow_id: str) -> Optional[WorkflowDB]:
        """Get workflow by ID"""
        try:
            async with get_db_session() as session:
                # Handle both string and UUID workflow_id
                if isinstance(workflow_id, str):
                    try:
                        workflow_uuid = UUID(workflow_id)
                    except ValueError:
                        # If it's not a valid UUID string, return None
                        logger.warning(f"Invalid workflow_id format: {workflow_id}")
                        return None
                else:
                    workflow_uuid = workflow_id

                stmt = select(WorkflowDB).where(WorkflowDB.id == workflow_uuid)
                result = await session.execute(stmt)
                workflow = result.scalar_one_or_none()

                if workflow:
                    logger.info(f"Found workflow: {workflow_id}")
                else:
                    logger.warning(f"Workflow not found: {workflow_id}")

                return workflow
        except Exception as e:
            logger.error(f"Error getting workflow {workflow_id}: {e}", exc_info=True)
            return None

    async def update_workflow_deployment_status(
        self,
        workflow_id: str,
        deployment_status: str,
        deployed_at: Optional[datetime] = None,
        deployed_by: Optional[str] = None,
        undeployed_at: Optional[datetime] = None,
        deployment_config: Optional[Dict] = None,
        increment_version: bool = False,
    ) -> bool:
        """Update workflow deployment fields"""
        try:
            async with get_db_session() as session:
                # Handle both string and UUID workflow_id
                if isinstance(workflow_id, str):
                    try:
                        workflow_uuid = UUID(workflow_id)
                    except ValueError:
                        logger.warning(f"Invalid workflow_id format: {workflow_id}")
                        return False
                else:
                    workflow_uuid = workflow_id

                # Normalize deployment status using enum to avoid case mismatches
                try:
                    normalized_status = (
                        DeploymentStatus(deployment_status).value
                        if isinstance(deployment_status, str)
                        else str(deployment_status)
                    )
                except Exception:
<<<<<<< HEAD
                    # Fallback: Default to UNDEPLOYED if invalid status
                    normalized_status = DeploymentStatus.UNDEPLOYED.value
=======
                    # Fallback: map common legacy statuses
                    legacy_map = {
                        "IDLE": DeploymentStatus.PENDING.value,
                        "DRAFT": DeploymentStatus.PENDING.value,  # Legacy support
                        "PENDING": DeploymentStatus.PENDING.value,
                        "DEPLOYING": DeploymentStatus.PENDING.value,
                        "DEPLOYED": DeploymentStatus.DEPLOYED.value,
                        "UNDEPLOYING": DeploymentStatus.PENDING.value,
                        "UNDEPLOYED": DeploymentStatus.UNDEPLOYED.value,
                        "FAILED": DeploymentStatus.FAILED.value,
                        "DEPLOYMENT_FAILED": DeploymentStatus.FAILED.value,
                    }
                    normalized_status = legacy_map.get(
                        str(deployment_status).upper(), DeploymentStatus.PENDING.value
                    )
>>>>>>> 043fe281

                # Prepare update data
                current_time = datetime.now(timezone.utc)
                update_data = {
                    "deployment_status": normalized_status,
                    "updated_at": int(
                        current_time.timestamp()
                    ),  # Convert to Unix timestamp for bigint field
                }

                if deployed_at:
                    update_data["deployed_at"] = (
                        deployed_at if isinstance(deployed_at, datetime) else deployed_at
                    )

                if undeployed_at:
                    update_data["undeployed_at"] = (
                        undeployed_at if isinstance(undeployed_at, datetime) else undeployed_at
                    )

                if deployed_by:
                    try:
                        update_data["deployed_by"] = UUID(deployed_by)
                    except ValueError:
                        logger.warning(f"Invalid deployed_by UUID format: {deployed_by}")

                if deployment_config:
                    update_data["deployment_config"] = deployment_config

                # Handle version increment
                if increment_version:
                    # First get current version
                    stmt = select(WorkflowDB.deployment_version).where(
                        WorkflowDB.id == workflow_uuid
                    )
                    result = await session.execute(stmt)
                    current_version = result.scalar_one_or_none()
                    if current_version is not None:
                        update_data["deployment_version"] = current_version + 1
                    else:
                        update_data["deployment_version"] = 1

                # Execute update
                stmt = (
                    update(WorkflowDB).where(WorkflowDB.id == workflow_uuid).values(**update_data)
                )

                result = await session.execute(stmt)
                await session.commit()

                if result.rowcount > 0:
                    logger.info(
                        f"Updated workflow deployment status: {workflow_id} -> {normalized_status}"
                    )
                    return True
                else:
                    logger.warning(f"No workflow found to update: {workflow_id}")
                    return False

        except Exception as e:
            logger.error(
                f"Error updating workflow deployment status {workflow_id}: {e}",
                exc_info=True,
            )
            return False

    async def create_deployment_history_record(
        self,
        workflow_id: str,
        deployment_action: str,
        from_status: str,
        to_status: str,
        deployment_version: int,
        triggered_by: Optional[str] = None,
        deployment_config: Optional[Dict] = None,
        error_message: Optional[str] = None,
        deployment_logs: Optional[Dict] = None,
    ) -> bool:
        """Create a deployment history record"""
        try:
            async with get_db_session() as session:
                # Handle both string and UUID workflow_id
                if isinstance(workflow_id, str):
                    try:
                        workflow_uuid = UUID(workflow_id)
                    except ValueError:
                        logger.warning(f"Invalid workflow_id format: {workflow_id}")
                        return False
                else:
                    workflow_uuid = workflow_id

                # Handle triggered_by UUID
                triggered_by_uuid = None
                if triggered_by:
                    try:
                        triggered_by_uuid = UUID(triggered_by)
                    except ValueError:
                        logger.warning(f"Invalid triggered_by UUID format: {triggered_by}")

                history_record = WorkflowDeploymentHistory(
                    workflow_id=workflow_uuid,
                    deployment_action=deployment_action,
                    from_status=from_status,
                    to_status=to_status,
                    deployment_version=deployment_version,
                    triggered_by=triggered_by_uuid,
                    deployment_config=deployment_config or {},
                    error_message=error_message,
                    deployment_logs=deployment_logs or {},
                    started_at=datetime.now(timezone.utc),
                    completed_at=datetime.now(timezone.utc) if error_message is None else None,
                )

                session.add(history_record)
                await session.commit()

                logger.info(
                    f"Created deployment history record: {workflow_id} - {deployment_action}"
                )
                return True

        except Exception as e:
            logger.error(
                f"Error creating deployment history record {workflow_id}: {e}",
                exc_info=True,
            )
            return False

    async def get_deployment_history(
        self, workflow_id: str, limit: int = 10
    ) -> List[Dict[str, Any]]:
        """Get deployment history for a workflow"""
        try:
            async with get_db_session() as session:
                # Handle both string and UUID workflow_id
                if isinstance(workflow_id, str):
                    try:
                        workflow_uuid = UUID(workflow_id)
                    except ValueError:
                        logger.warning(f"Invalid workflow_id format: {workflow_id}")
                        return []
                else:
                    workflow_uuid = workflow_id

                stmt = (
                    select(WorkflowDeploymentHistory)
                    .where(WorkflowDeploymentHistory.workflow_id == workflow_uuid)
                    .order_by(WorkflowDeploymentHistory.started_at.desc())
                    .limit(limit)
                )

                result = await session.execute(stmt)
                history_records = result.scalars().all()

                return [record.to_dict() for record in history_records]

        except Exception as e:
            logger.error(
                f"Error getting deployment history for {workflow_id}: {e}",
                exc_info=True,
            )
            return []

    async def update_deployment_history_completion(
        self,
        workflow_id: str,
        deployment_action: str,
        error_message: Optional[str] = None,
        deployment_logs: Optional[Dict] = None,
    ) -> bool:
        """Update the most recent deployment history record with completion info"""
        try:
            async with get_db_session() as session:
                # Handle both string and UUID workflow_id
                if isinstance(workflow_id, str):
                    try:
                        workflow_uuid = UUID(workflow_id)
                    except ValueError:
                        logger.warning(f"Invalid workflow_id format: {workflow_id}")
                        return False
                else:
                    workflow_uuid = workflow_id

                # Find the most recent incomplete record for this workflow and action
                stmt = (
                    select(WorkflowDeploymentHistory)
                    .where(
                        WorkflowDeploymentHistory.workflow_id == workflow_uuid,
                        WorkflowDeploymentHistory.deployment_action == deployment_action,
                        WorkflowDeploymentHistory.completed_at.is_(None),
                    )
                    .order_by(WorkflowDeploymentHistory.started_at.desc())
                    .limit(1)
                )

                result = await session.execute(stmt)
                history_record = result.scalar_one_or_none()

                if history_record:
                    # Update completion info
                    update_data = {
                        "completed_at": datetime.now(timezone.utc),
                    }

                    if error_message:
                        update_data["error_message"] = error_message

                    if deployment_logs:
                        update_data["deployment_logs"] = deployment_logs

                    stmt = (
                        update(WorkflowDeploymentHistory)
                        .where(WorkflowDeploymentHistory.id == history_record.id)
                        .values(**update_data)
                    )

                    await session.execute(stmt)
                    await session.commit()

                    logger.info(
                        f"Updated deployment history completion: {workflow_id} - {deployment_action}"
                    )
                    return True
                else:
                    logger.warning(
                        f"No incomplete deployment history found for {workflow_id} - {deployment_action}"
                    )
                    return False

        except Exception as e:
            logger.error(
                f"Error updating deployment history completion {workflow_id}: {e}",
                exc_info=True,
            )
            return False

    async def batched_deployment_transaction(
        self,
        workflow_id: str,
        deployment_status: str,
        deployment_action: str = "DEPLOY",
        deployment_config: Optional[Dict] = None,
        deployment_logs: Optional[Dict] = None,
        increment_version: bool = False,
        error_message: Optional[str] = None,
    ) -> bool:
        """
        Perform all deployment-related database operations in a single transaction
        for improved performance
        """
        try:
            async with get_db_session() as session:
                # Handle both string and UUID workflow_id
                if isinstance(workflow_id, str):
                    try:
                        workflow_uuid = UUID(workflow_id)
                    except ValueError:
                        logger.warning(f"Invalid workflow_id format: {workflow_id}")
                        return False
                else:
                    workflow_uuid = workflow_id

                # 1. Get current workflow state
                workflow_stmt = select(WorkflowDB).where(WorkflowDB.id == workflow_uuid)
                workflow_result = await session.execute(workflow_stmt)
                workflow = workflow_result.scalar_one_or_none()

                if not workflow:
                    logger.warning(f"Workflow not found: {workflow_id}")
                    return False

                current_status = (
                    getattr(workflow, "deployment_status", None) or DeploymentStatus.PENDING.value
                )
                current_version = getattr(workflow, "deployment_version", None) or 0

                # 2. Create deployment history record
                new_version = current_version + (1 if increment_version else 0)
                # Use uppercase enum names for history table consistency
                try:
                    from_status_name = (
                        DeploymentStatus(current_status).name
                        if current_status in {d.value for d in DeploymentStatus}
                        else DeploymentStatus.UNDEPLOYED.name
                    )
                except Exception:
                    from_status_name = DeploymentStatus.UNDEPLOYED.name

                try:
                    to_status_name = (
                        DeploymentStatus(deployment_status).name
                        if isinstance(deployment_status, str)
                        else DeploymentStatus(str(deployment_status)).name
                    )
                except Exception:
                    to_status_name = DeploymentStatus.PENDING.name

                history_record = WorkflowDeploymentHistory(
                    workflow_id=workflow_uuid,
                    deployment_action=deployment_action,
                    from_status=from_status_name,
                    to_status=to_status_name,
                    deployment_version=new_version,
                    deployment_config=deployment_config or {},
                    error_message=error_message,
                    deployment_logs=deployment_logs or {},
                    started_at=datetime.now(timezone.utc),
                    completed_at=datetime.now(timezone.utc) if error_message is None else None,
                )

                session.add(history_record)

                # 3. Update workflow deployment fields
                current_time = datetime.now(timezone.utc)

                update_data = {
                    "deployment_status": deployment_status,
                    "updated_at": int(
                        current_time.timestamp()
                    ),  # Convert to Unix timestamp for bigint field
                }

                if normalized_status == DeploymentStatus.DEPLOYED.value:
                    update_data["deployed_at"] = current_time
                elif normalized_status == DeploymentStatus.UNDEPLOYED.value:
                    update_data["undeployed_at"] = current_time

                if deployment_config:
                    update_data["deployment_config"] = deployment_config

                if increment_version:
                    update_data["deployment_version"] = new_version

                workflow_stmt = (
                    update(WorkflowDB).where(WorkflowDB.id == workflow_uuid).values(**update_data)
                )

                await session.execute(workflow_stmt)

                # 4. Commit all changes in single transaction
                await session.commit()

                logger.info(
                    f"Batched deployment transaction completed: {workflow_id} -> {deployment_status}"
                )
                return True

        except Exception as e:
            logger.error(
                f"Error in batched deployment transaction {workflow_id}: {e}",
                exc_info=True,
            )
            return False<|MERGE_RESOLUTION|>--- conflicted
+++ resolved
@@ -81,26 +81,8 @@
                         else str(deployment_status)
                     )
                 except Exception:
-<<<<<<< HEAD
                     # Fallback: Default to UNDEPLOYED if invalid status
                     normalized_status = DeploymentStatus.UNDEPLOYED.value
-=======
-                    # Fallback: map common legacy statuses
-                    legacy_map = {
-                        "IDLE": DeploymentStatus.PENDING.value,
-                        "DRAFT": DeploymentStatus.PENDING.value,  # Legacy support
-                        "PENDING": DeploymentStatus.PENDING.value,
-                        "DEPLOYING": DeploymentStatus.PENDING.value,
-                        "DEPLOYED": DeploymentStatus.DEPLOYED.value,
-                        "UNDEPLOYING": DeploymentStatus.PENDING.value,
-                        "UNDEPLOYED": DeploymentStatus.UNDEPLOYED.value,
-                        "FAILED": DeploymentStatus.FAILED.value,
-                        "DEPLOYMENT_FAILED": DeploymentStatus.FAILED.value,
-                    }
-                    normalized_status = legacy_map.get(
-                        str(deployment_status).upper(), DeploymentStatus.PENDING.value
-                    )
->>>>>>> 043fe281
 
                 # Prepare update data
                 current_time = datetime.now(timezone.utc)
@@ -211,7 +193,7 @@
                     error_message=error_message,
                     deployment_logs=deployment_logs or {},
                     started_at=datetime.now(timezone.utc),
-                    completed_at=datetime.now(timezone.utc) if error_message is None else None,
+                    completed_at=(datetime.now(timezone.utc) if error_message is None else None),
                 )
 
                 session.add(history_record)
@@ -408,7 +390,7 @@
                     error_message=error_message,
                     deployment_logs=deployment_logs or {},
                     started_at=datetime.now(timezone.utc),
-                    completed_at=datetime.now(timezone.utc) if error_message is None else None,
+                    completed_at=(datetime.now(timezone.utc) if error_message is None else None),
                 )
 
                 session.add(history_record)
