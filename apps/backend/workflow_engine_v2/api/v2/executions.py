"""
V2 Execution Endpoints (Modern API)

Modern workflow execution endpoints with comprehensive logging and progress tracking.
"""

import logging
import time
import uuid
from typing import Any, Dict, Optional

from fastapi import APIRouter, BackgroundTasks, HTTPException

from shared.models.execution_new import ExecutionStatus, TriggerInfo
from shared.models.node_enums import TriggerSubtype
from shared.models.workflow import Workflow, WorkflowMetadata
from workflow_engine_v2.api.models import (
    CancelExecutionResponse,
    ExecuteWorkflowRequest,
    ExecuteWorkflowResponse,
    ExecutionProgressResponse,
    ExecutionStatusResponse,
    LogMilestoneRequest,
    LogMilestoneResponse,
)
from workflow_engine_v2.core.engine import ExecutionEngine
from workflow_engine_v2.services.supabase_repository_v2 import SupabaseExecutionRepository
from workflow_engine_v2.services.workflow import WorkflowServiceV2
from workflow_engine_v2.services.workflow_status_manager import WorkflowStatusManagerV2

logger = logging.getLogger(__name__)

router = APIRouter(tags=["V2 Executions"])

# Global engine instance with user-friendly logging enabled
try:
    execution_repository = SupabaseExecutionRepository()
except Exception as repo_error:  # pragma: no cover - runtime safeguard
    execution_repository = None
    logger.warning(
        "⚠️ [v2] Supabase execution repository unavailable, falling back to in-memory store: %s",
        repo_error,
    )

engine = ExecutionEngine(
    repository=execution_repository,
    enable_user_friendly_logging=True,
)
workflow_service = WorkflowServiceV2()


@router.post("/workflows/{workflow_id}/execute", response_model=ExecuteWorkflowResponse)
async def execute_workflow_by_id(
    workflow_id: str,
    request: dict,
    background_tasks: BackgroundTasks,
):
    """Execute a workflow by ID with comprehensive logging"""
    try:
        logger.info(f"📝 [v2] Received workflow execution request for workflow {workflow_id}")

        # Extract parameters from API Gateway request format
        trigger_payload = request.get("trigger", {}) or {}
        trigger_data = request.get("trigger_data") or request.get("input_data") or trigger_payload
        trace_id = request.get("trace_id")
        async_execution = request.get("async_execution", True)
        start_from_node = request.get("start_from_node")
        skip_trigger_validation = request.get("skip_trigger_validation", False)

        # Retrieve the actual workflow and user_id from the workflow service
        workflow_result = workflow_service.get_workflow_with_user_id(workflow_id)
        if not workflow_result:
            logger.error(f"❌ [v2] Workflow {workflow_id} not found")
            return ExecuteWorkflowResponse(
                success=False,
                execution_id="",
                execution=None,
                error=f"Workflow {workflow_id} not found",
            )

        workflow, user_id = workflow_result
        logger.info(f"📋 [v2] Retrieved workflow {workflow_id} for user {user_id}")

        # Check if workflow is deployed before execution
        from shared.models.workflow import WorkflowDeploymentStatus

        if workflow.metadata.deployment_status != WorkflowDeploymentStatus.DEPLOYED:
            error_msg = (
                f"Workflow {workflow_id} is not deployed (status: {workflow.metadata.deployment_status}). "
                f"Only deployed workflows can be executed."
            )
            logger.error(f"❌ [v2] {error_msg}")
            return ExecuteWorkflowResponse(
                success=False,
                execution_id="",
                execution=None,
                error=error_msg,
            )

        # Determine trigger type from payload if provided
        incoming_type = (
            (trigger_payload.get("trigger_type") if isinstance(trigger_payload, dict) else None)
            or (trigger_data.get("trigger_type") if isinstance(trigger_data, dict) else None)
            or TriggerSubtype.MANUAL.value
        )

        # Create TriggerInfo object
        trigger = TriggerInfo(
            trigger_type=str(incoming_type),
            trigger_data=trigger_data if isinstance(trigger_data, dict) else {},
            user_id=user_id,
            timestamp=int(time.time() * 1000),
        )

        logger.info(
            f"🎯 [v2] Executing workflow: {workflow.metadata.name} (async: {async_execution})"
        )

        if async_execution:
            # Return immediately for async execution
            execution_id = str(uuid.uuid4())
            logger.info(f"⚡ [v2] ASYNC: Starting background execution for {execution_id}")

            async def execute_in_background():
                try:
                    logger.info(f"🚀 [v2] Background execution started for {execution_id}")
                    execution = await engine.execute_workflow(
                        workflow=workflow,
                        trigger=trigger,
                        trace_id=trace_id,
<<<<<<< HEAD
                        start_from_node=start_from_node,
                        skip_trigger_validation=skip_trigger_validation,
=======
                        execution_id=execution_id,
>>>>>>> 508d4d12
                    )
                    logger.info(
                        f"✅ [v2] Background execution completed for {execution_id}: {execution.status}"
                    )
                except Exception as e:
                    logger.error(f"❌ [v2] Background execution failed for {execution_id}: {e}")

            background_tasks.add_task(execute_in_background)

            return ExecuteWorkflowResponse(
                success=True,
                execution_id=execution_id,
                execution={
                    "id": execution_id,
                    "execution_id": execution_id,
                    "workflow_id": workflow_id,
                    "status": ExecutionStatus.RUNNING.value,
                    "start_time": int(time.time() * 1000),
                    "end_time": None,
                },
            )
        else:
            # Execute synchronously
            execution = await engine.execute_workflow(
                workflow=workflow,
                trigger=trigger,
                trace_id=trace_id,
                start_from_node=start_from_node,
                skip_trigger_validation=skip_trigger_validation,
            )

            logger.info(
                f"✅ [v2] Workflow execution completed: {execution.execution_id} (status: {execution.status})"
            )

            return ExecuteWorkflowResponse(
                success=execution.status == ExecutionStatus.COMPLETED,
                execution_id=execution.execution_id,
                execution={
                    "id": execution.id,
                    "execution_id": execution.execution_id,
                    "workflow_id": execution.workflow_id,
                    "status": execution.status.value,
                    "start_time": execution.start_time,
                    "end_time": execution.end_time,
                },
            )

    except Exception as e:
        logger.error(f"❌ [v2] Workflow execution failed: {str(e)}")
        import traceback

        logger.error(f"❌ [v2] Full traceback: {traceback.format_exc()}")
        return ExecuteWorkflowResponse(success=False, execution_id="", error=str(e))


@router.post("/execute", response_model=ExecuteWorkflowResponse)
async def execute_workflow(request: ExecuteWorkflowRequest, background_tasks: BackgroundTasks):
    """Execute a workflow with comprehensive logging (original endpoint)"""
    try:
        logger.info(f"📝 [v2] Received workflow execution request (original endpoint)")

        # Convert dict to Workflow object
        workflow_dict = request.workflow
        trigger_dict = request.trigger

        # Create Workflow object
        from shared.models.workflow import WorkflowDeploymentStatus

        workflow = Workflow(
            metadata=WorkflowMetadata(
                id=workflow_dict.get("id", "unknown"),
                name=workflow_dict.get("name", "Unnamed Workflow"),
                description=workflow_dict.get("description", ""),
                version=workflow_dict.get("version", 1),
                deployment_status=WorkflowDeploymentStatus(
                    workflow_dict.get("deployment_status", WorkflowDeploymentStatus.DEPLOYED.value)
                ),
            ),
            nodes=workflow_dict.get("nodes", []),
            connections=workflow_dict.get("connections", []),
        )

        # Check if workflow is deployed before execution
        if workflow.metadata.deployment_status != WorkflowDeploymentStatus.DEPLOYED:
            error_msg = (
                f"Workflow {workflow.metadata.id} is not deployed (status: {workflow.metadata.deployment_status}). "
                f"Only deployed workflows can be executed."
            )
            logger.error(f"❌ [v2] {error_msg}")
            return ExecuteWorkflowResponse(
                success=False,
                execution_id="",
                execution=None,
                error=error_msg,
            )

        # Create TriggerInfo object
        trigger = TriggerInfo(
            type=trigger_dict.get("type", TriggerSubtype.MANUAL.value),
            source=trigger_dict.get("source", "api"),
            timestamp=trigger_dict.get("timestamp"),
        )

        logger.info(
            f"🎯 [v2] Executing workflow: {workflow.metadata.name} ({len(workflow.nodes)} nodes)"
        )

        # Execute workflow
        execution = await engine.execute_workflow(
            workflow=workflow, trigger=trigger, trace_id=request.trace_id
        )

        logger.info(
            f"✅ [v2] Workflow execution completed: {execution.execution_id} (status: {execution.status})"
        )

        return ExecuteWorkflowResponse(
            success=execution.status == ExecutionStatus.COMPLETED,
            execution_id=execution.execution_id,
            execution={
                "id": execution.id,
                "execution_id": execution.execution_id,
                "workflow_id": execution.workflow_id,
                "status": execution.status.value,
                "start_time": execution.start_time,
                "end_time": execution.end_time,
            },
        )

    except Exception as e:
        logger.error(f"❌ [v2] Workflow execution failed: {str(e)}")
        import traceback

        logger.error(f"❌ [v2] Full traceback: {traceback.format_exc()}")
        return ExecuteWorkflowResponse(success=False, execution_id="", error=str(e))


@router.get("/executions/{execution_id}", response_model=ExecutionStatusResponse)
async def get_execution_status(execution_id: str):
    """Get execution status"""
    try:
        # Use workflow status manager to get real execution status
        status_manager = WorkflowStatusManagerV2()

        # Get execution status from database
        execution_status = await status_manager.get_execution_status(execution_id)

        if execution_status:
            return ExecutionStatusResponse(
                id=execution_id,
                execution_id=execution_id,
                workflow_id=execution_status.get("workflow_id", "unknown"),
                status=execution_status.get("status", "UNKNOWN"),
                start_time=execution_status.get("start_time"),
                end_time=execution_status.get("end_time"),
                created_at=execution_status.get("created_at"),
                updated_at=execution_status.get("updated_at"),
            )
        else:
            # Execution not found
            raise HTTPException(status_code=404, detail=f"Execution {execution_id} not found")
    except HTTPException:
        raise
    except Exception as e:
        logger.error(f"❌ [v2] Error getting execution status for {execution_id}: {e}")
        raise HTTPException(status_code=500, detail=str(e))


@router.get("/executions/{execution_id}/progress", response_model=ExecutionProgressResponse)
async def get_execution_progress(execution_id: str):
    """Get execution progress"""
    try:
        progress = engine.get_execution_progress(execution_id)
        return ExecutionProgressResponse(execution_id=execution_id, progress=progress)
    except Exception as e:
        return ExecutionProgressResponse(execution_id=execution_id, progress={"error": str(e)})


@router.post("/executions/{execution_id}/milestone", response_model=LogMilestoneResponse)
async def log_milestone(execution_id: str, request: LogMilestoneRequest):
    """Log a custom milestone for an execution"""
    try:
        engine.log_milestone(execution_id, request.message, request.user_message, request.data)
        return LogMilestoneResponse(success=True, execution_id=execution_id)
    except Exception as e:
        return LogMilestoneResponse(success=False, execution_id=execution_id)


@router.get("/workflows/{workflow_id}/executions")
async def get_execution_history(workflow_id: str, limit: int = 50):
    """Get execution history for a workflow"""
    try:
        logger.info(f"📋 [v2] Getting execution history for workflow {workflow_id}")

        # Use workflow status manager to get real execution data
        status_manager = WorkflowStatusManagerV2()

        # Get execution summary which includes recent executions
        summary = await status_manager.get_workflow_execution_summary(workflow_id)

        # Extract recent executions from summary
        executions = summary.get("recent_executions", [])

        # If we have executions, format them properly
        formatted_executions = []
        for execution in executions[:limit]:
            formatted_executions.append(
                {
                    "id": execution.get("execution_id", execution.get("id")),
                    "execution_id": execution.get("execution_id", execution.get("id")),
                    "workflow_id": workflow_id,
                    "status": execution.get("status", "UNKNOWN"),
                    "start_time": execution.get("start_time"),
                    "end_time": execution.get("end_time"),
                    "created_at": execution.get("created_at"),
                    "updated_at": execution.get("updated_at"),
                }
            )

        return {
            "workflows": formatted_executions,
            "total_count": summary.get("total_executions", len(formatted_executions)),
            "has_more": summary.get("total_executions", 0) > limit,
        }
    except Exception as e:
        logger.error(f"❌ [v2] Error getting execution history for workflow {workflow_id}: {e}")
        return {"workflows": [], "total_count": 0, "has_more": False}


@router.post("/executions/{execution_id}/cancel", response_model=CancelExecutionResponse)
async def cancel_execution(execution_id: str):
    """Cancel execution"""
    try:
        logger.info(f"🛑 [v2] Cancel request for execution {execution_id}")

        # Use workflow status manager to cancel real execution
        status_manager = WorkflowStatusManagerV2()

        # Update execution status to CANCELLED
        success = await status_manager.update_execution_status(
            execution_id,
            ExecutionStatus.CANCELLED,
            error_message="Execution cancelled by user request",
        )

        return CancelExecutionResponse(
            success=success,
            message=f"Execution {execution_id} cancellation {'completed' if success else 'failed'}",
            execution_id=execution_id,
        )
    except Exception as e:
        logger.error(f"❌ [v2] Error canceling execution {execution_id}: {e}")
        return CancelExecutionResponse(success=False, message=str(e), execution_id=execution_id)<|MERGE_RESOLUTION|>--- conflicted
+++ resolved
@@ -128,12 +128,9 @@
                         workflow=workflow,
                         trigger=trigger,
                         trace_id=trace_id,
-<<<<<<< HEAD
                         start_from_node=start_from_node,
                         skip_trigger_validation=skip_trigger_validation,
-=======
                         execution_id=execution_id,
->>>>>>> 508d4d12
                     )
                     logger.info(
                         f"✅ [v2] Background execution completed for {execution_id}: {execution.status}"
