--- conflicted
+++ resolved
@@ -11,11 +11,7 @@
 
 from fastapi import APIRouter, HTTPException, Query, Request
 
-<<<<<<< HEAD
-from shared.models import ExecutionStatus
-=======
 from shared.models.execution_new import ExecutionStatus
->>>>>>> 720be51b
 from shared.models.workflow import WorkflowDeploymentStatus
 
 # Import shared node specs service
