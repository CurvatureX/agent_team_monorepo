"""
Spec-driven execution engine (v2)

Minimal, elegant in-memory executor that:
- Validates nodes against the spec registry
- Builds a graph from connections with cycle detection
- Runs nodes in dependency order with readiness checks
- Merges inputs per port and tracks detailed execution state (v2 models)
- Supports Human-in-the-loop pause/resume
- Supports AI attachments (TOOL/MEMORY) via runners

This engine avoids legacy compatibility concerns and favors clarity and
extensibility via a small runner interface for node execution.
"""

from __future__ import annotations

import asyncio
import concurrent.futures as _fut
import logging
import os
import random
import sys
import time
import uuid
from datetime import datetime
from pathlib import Path
from typing import Any, Dict, List, Optional

from supabase import create_client

logger = logging.getLogger(__name__)

# Add backend directory to path for absolute imports
backend_dir = Path(__file__).parent.parent.parent
sys.path.insert(0, str(backend_dir))

# Use absolute imports
from shared.models import (
    ExecutionError,
    ExecutionStatus,
    LogEntry,
    LogLevel,
    NodeError,
    NodeExecution,
    NodeExecutionDetails,
    NodeExecutionStatus,
    TokenUsage,
    TriggerInfo,
)
from shared.models.execution_new import Execution
from shared.models.node_enums import NodeType
from shared.models.workflow import Workflow
from shared.node_specs.base import execute_conversion_function
from workflow_engine_v2.core.exceptions import EngineError, ExecutionFailure
from workflow_engine_v2.core.graph import WorkflowGraph
from workflow_engine_v2.core.spec import get_spec
from workflow_engine_v2.core.state import ExecutionContext, ExecutionStore
from workflow_engine_v2.core.validation import validate_workflow
from workflow_engine_v2.runners.factory import default_runner_for
from workflow_engine_v2.services.events_publisher import get_event_publisher
from workflow_engine_v2.services.hil_classifier import get_hil_classifier
from workflow_engine_v2.services.logging import get_logging_service
from workflow_engine_v2.services.repository import ExecutionRepository, InMemoryExecutionRepository
from workflow_engine_v2.utils.run_data import build_run_data_snapshot
from workflow_engine_v2.services.timers import get_timer_service


def _now_ms() -> int:
    return int(time.time() * 1000)


def execute_conversion_function_flexible(
    conversion_function: str, input_data: Dict[str, Any]
) -> Dict[str, Any]:
    """
    Execute a conversion function with support for both named and anonymous functions.

    Supports:
    - def convert(input_data: Dict[str, Any]) -> Dict[str, Any]: return transformed_data
    - lambda input_data: transformed_data
    - def any_name(input_data: Dict[str, Any]) -> Dict[str, Any]: return transformed_data

    Args:
        conversion_function: Python function as string
        input_data: Input data to transform

    Returns:
        Dict[str, Any]: Transformed data or original data if execution fails
    """
    if not conversion_function or not conversion_function.strip():
        return input_data

    try:
        # Create a restricted namespace for security
        namespace = {
            "Dict": Dict,
            "Any": Any,
            "__builtins__": {
                "len": len,
                "str": str,
                "int": int,
                "float": float,
                "bool": bool,
                "list": list,
                "dict": dict,
                "range": range,
                "enumerate": enumerate,
                "zip": zip,
                "max": max,
                "min": min,
                "sum": sum,
                "abs": abs,
                "round": round,
                # Common safe builtins often needed in conversions
                "sorted": sorted,
                "any": any,
                "all": all,
                "isinstance": isinstance,
                "type": type,
            },
        }

        # Handle lambda functions
        if conversion_function.strip().startswith("lambda"):
            # Execute lambda directly
            func = eval(conversion_function, namespace)
            result = func(input_data)
        else:
            # Handle def functions (named or anonymous)
            exec(conversion_function, namespace)

            # Try to find any function in the namespace (ignoring the name)
            func = None
            for name, obj in namespace.items():
                if callable(obj) and name not in ["Dict", "Any"] and not name.startswith("__"):
                    func = obj
                    break

            if not func:
                print(f"ERROR: No function found in conversion_function")
                return input_data

            result = func(input_data)

        # Ensure result is a dictionary
        if isinstance(result, dict):
            return result
        else:
            return {"converted_data": result}

    except Exception as e:
        print(f"Conversion function execution failed: {e}")
        return input_data


class ExecutionEngine:
    """Core v2 workflow execution engine (in-memory).

    Unified execution engine supporting:
    - Sync and async execution
    - User-friendly and technical logging
    - HIL (Human-in-the-Loop) pause/resume
    - Timers, delays, retries, timeouts
    - Fan-out execution (LOOP nodes)
    - Conversion functions
    - Token tracking and credit accounting
    """

    def __init__(
        self,
        repository: Optional[ExecutionRepository] = None,
        max_workers: int = 8,
        enable_user_friendly_logging: bool = False,
    ):
        self._store = ExecutionStore()
        self._log = get_logging_service()
        self._timers = get_timer_service()
        self._repo = repository or InMemoryExecutionRepository()
        self._hil = get_hil_classifier()
        self._events = get_event_publisher()
        self._pool = _fut.ThreadPoolExecutor(max_workers=max_workers)
        self._enable_user_friendly_logging = enable_user_friendly_logging
        self._user_friendly_logger = None
        if enable_user_friendly_logging:
            try:
                from workflow_engine_v2.services.user_friendly_logger import (
                    get_user_friendly_logger,
                )

                self._user_friendly_logger = get_user_friendly_logger()
            except ImportError:
                pass

    def _persist_execution(self, execution: Execution) -> None:
        """Persist execution state and maintain a run_data snapshot."""
        try:
            execution.run_data = build_run_data_snapshot(execution)
        except Exception as snapshot_error:  # pragma: no cover - defensive logging only
            logging.getLogger(__name__).warning(
                "Failed to build run_data snapshot for execution %s: %s",
                execution.execution_id,
                snapshot_error,
            )
        self._repo.save(execution)

    def _snapshot_execution(self, execution: Execution) -> Execution:
        """Ensure run_data is populated before returning execution state."""
        try:
            execution.run_data = build_run_data_snapshot(execution)
        except Exception as snapshot_error:  # pragma: no cover - defensive logging only
            logging.getLogger(__name__).warning(
                "Failed to snapshot run_data for execution %s: %s",
                execution.execution_id,
                snapshot_error,
            )
        return execution

    def validate_against_specs(self, workflow: Workflow) -> None:
        # Ensure spec exists for each node (type/subtype)
        for n in workflow.nodes:
            _ = get_spec(n.type, n.subtype)
        # Additional validation for ports and configurations
        validate_workflow(workflow)

    def run(
        self,
        workflow: Workflow,
        trigger: TriggerInfo,
        trace_id: Optional[str] = None,
<<<<<<< HEAD
        start_from_node: Optional[str] = None,
        skip_trigger_validation: bool = False,
=======
        execution_id: Optional[str] = None,
>>>>>>> 508d4d12
    ) -> Execution:
        """Execute workflow synchronously with optional trace ID for debugging.

        Args:
            workflow: The workflow to execute
            trigger: Trigger information
            trace_id: Optional trace ID for debugging
            start_from_node: Optional node ID to start execution from (skips upstream nodes)
            skip_trigger_validation: Whether to skip trigger validation when using start_from_node
        """
        self.validate_against_specs(workflow)

        exec_id = execution_id or str(uuid.uuid4())
        trace_id = trace_id or str(uuid.uuid4())

        workflow_execution = Execution(
            id=exec_id,
            execution_id=exec_id,
            workflow_id=workflow.metadata.id,
            workflow_version=workflow.metadata.version,
            status=ExecutionStatus.RUNNING,
            start_time=_now_ms(),
            trigger_info=trigger,
        )
        we = workflow_execution  # Legacy alias used in downstream helpers

        # User-friendly logging if enabled
        if self._user_friendly_logger:
            workflow_name = workflow.metadata.name or "Unnamed Workflow"
            self._user_friendly_logger.log_workflow_start(
                execution=workflow_execution,
                workflow_name=workflow_name,
                total_nodes=len(workflow.nodes),
                trigger_info=self._format_trigger_description(trigger),
            )

        self._log.log(workflow_execution, level=LogLevel.INFO, message="Execution started")
        self._events.execution_started(workflow_execution)
        self._persist_execution(workflow_execution)

        graph = WorkflowGraph(workflow)
        _ = graph.topo_order()  # Raises on cycle

        # Track data flow per node input ports
        pending_inputs: Dict[str, Dict[str, Any]] = {node_id: {} for node_id in graph.nodes.keys()}

        # Initialize node execution records
        for node_id, node in graph.nodes.items():
            workflow_execution.node_executions[node_id] = NodeExecution(
                node_id=node_id,
                node_name=node.name,
                node_type=node.type.value if hasattr(node.type, "value") else str(node.type),
                node_subtype=node.subtype,
                status=NodeExecutionStatus.PENDING,
            )

        # Prepare execution context and store
        execution_context = ExecutionContext(
            workflow=workflow,
            graph=graph,
            execution=workflow_execution,
            pending_inputs=pending_inputs,
        )
        self._store.put(execution_context)

        # New task-queue execution (supports fan-out and retries)
        executed_main: set[str] = set()
        run_counts: Dict[str, int] = {}

        # Determine starting nodes
        if start_from_node:
            # Start from specified node, passing trigger_data directly as inputs
            if start_from_node not in graph.nodes:
                raise ValueError(f"start_from_node '{start_from_node}' not found in workflow")

            logger.info(f"🎯 Starting execution from node: {start_from_node}")
            logger.info(f"📥 Trigger data will be passed directly to {start_from_node}")

            # Initialize pending_inputs for the start node with trigger_data
            trigger_data = trigger.trigger_data if trigger.trigger_data else {}
            pending_inputs[start_from_node] = {"result": trigger_data}

            queue: List[Dict[str, Any]] = [{"node_id": start_from_node, "override": None}]
        else:
            # Normal execution: start from initial ready nodes
            queue: List[Dict[str, Any]] = [
                {"node_id": node_id, "override": None}
                for node_id in self._get_initial_ready_nodes(graph)
            ]
        while queue:
            task = queue.pop(0)
            current_node_id = task["node_id"]
            override = task.get("override")
            is_fanout_run = override is not None
            if not is_fanout_run and current_node_id in executed_main:
                continue
            node = graph.nodes[current_node_id]

            node_execution = workflow_execution.node_executions[current_node_id]
            # Assign activation and lineage
            try:
                node_execution.activation_id = str(uuid.uuid4())
                if is_fanout_run:
                    node_execution.parent_activation_id = task.get("parent_activation_id")
                else:
                    node_execution.parent_activation_id = None
            except Exception:
                pass
            node_execution.status = NodeExecutionStatus.RUNNING
            node_execution.start_time = _now_ms()

            # Prepare inputs for execution
            inputs: Dict[str, Any] = {}
            if is_fanout_run:
                inputs.update(override or {})
            else:
                inputs.update(pending_inputs.get(current_node_id, {}))
            inputs["_ctx"] = execution_context

            # Log node execution start with detailed information
            input_summary = {k: v for k, v in inputs.items() if not k.startswith("_")}

            # Log to both execution log and console
            logger.info("=" * 80)
            logger.info(f"🚀 Executing Node: {node.name}")
            logger.info(f"   Type: {node.type}, Subtype: {node.subtype}")
            logger.info(f"   Node ID: {current_node_id}")
            logger.info(f"📥 Input Parameters: {input_summary}")
            logger.info("=" * 80)

            self._log.log(
                workflow_execution,
                level=LogLevel.INFO,
                message=f"🚀 Executing Node: {node.name} (type={node.type}, subtype={node.subtype})",
                node_id=current_node_id,
            )
            self._log.log(
                workflow_execution,
                level=LogLevel.INFO,
                message=f"📥 Input Parameters: {input_summary}",
                node_id=current_node_id,
            )
            self._events.node_started(workflow_execution, current_node_id, node_execution)

            # Simple retry loop
            # Helper to extract value from config (may be schema dict or direct value)
            def _get_config_value(key: str, default):
                val = node.configurations.get(key, default)
                if isinstance(val, dict) and "default" in val:
                    return val.get("default", default)
                return val if val is not None else default

            max_retries = int(_get_config_value("retry_attempts", 0) or 0)
            attempt = 0
            last_exc: Exception | None = None
            start_exec = _now_ms()
            backoff = float(_get_config_value("retry_backoff_seconds", 0) or 0)
            backoff_factor = float(_get_config_value("retry_backoff_factor", 1.0) or 1.0)
            while attempt <= max_retries:
                try:
                    runner = default_runner_for(node)
                    # Timeout handling
                    exec_timeout = None
                    try:
                        timeout_val = _get_config_value("timeout_seconds", None)
                        if timeout_val is None:
                            timeout_val = _get_config_value("timeout", None)
                        if timeout_val is not None:
                            exec_timeout = float(timeout_val)
                    except Exception:
                        exec_timeout = None
                    if exec_timeout and exec_timeout > 0:
                        future = self._pool.submit(runner.run, node, inputs, trigger)
                        outputs = future.result(timeout=max(0.001, exec_timeout))
                    else:
                        outputs = runner.run(node, inputs, trigger)
                    last_exc = None
                    break
                except Exception as e:
                    last_exc = e
                    attempt += 1
                    node_execution.status = (
                        NodeExecutionStatus.RETRYING
                        if attempt <= max_retries
                        else NodeExecutionStatus.FAILED
                    )
                    if attempt > max_retries:
                        break
                    # Backoff sleep (blocking; for more sophistication use async)
                    try:
                        delay = (
                            backoff * (backoff_factor ** max(0, attempt - 1)) if backoff > 0 else 0
                        )
                        jitter = float(node.configurations.get("retry_jitter_seconds", 0) or 0)
                        if jitter > 0:
                            delay += random.uniform(0, jitter)
                        if delay > 0:
                            time.sleep(min(delay, 5))  # cap small to avoid test stalls
                    except Exception:
                        pass

            duration = _now_ms() - start_exec
            timeout_sec = node.configurations.get("timeout")
            if timeout_sec is not None:
                try:
                    if duration > float(timeout_sec) * 1000:
                        last_exc = last_exc or Exception("Node execution timed out")
                except Exception:
                    pass

            if last_exc is not None:
                node_execution.end_time = _now_ms()
                node_execution.duration_ms = (
                    (node_execution.end_time - node_execution.start_time)
                    if node_execution.start_time
                    else None
                )
                workflow_execution.status = ExecutionStatus.ERROR
                self._log.log(
                    workflow_execution,
                    level=LogLevel.ERROR,
                    message=f"Node {node.name} failed",
                    node_id=current_node_id,
                )
                self._events.node_failed(workflow_execution, current_node_id, node_execution)
                self._events.execution_failed(workflow_execution)
                try:
                    # NodeError and ExecutionError already imported above
                    node_execution.error = NodeError(
                        error_code="NODE_EXEC_ERROR",
                        error_message=str(last_exc),
                        error_details={"attempt": attempt, "node_id": current_node_id},
                        is_retryable=(attempt <= max_retries),
                        timestamp=_now_ms(),
                    )
                    workflow_execution.error = ExecutionError(
                        error_code="EXECUTION_FAILED",
                        error_message=f"Node {node.name} failed: {last_exc}",
                        error_node_id=current_node_id,
                        stack_trace=None,
                        timestamp=_now_ms(),
                        is_retryable=False,
                    )
                except Exception:
                    pass
<<<<<<< HEAD
                self._repo.save(workflow_execution)
=======
                self._persist_execution(we)
>>>>>>> 508d4d12
                break

            # HIL (Human-in-the-Loop) Wait handling with database persistence
            if outputs.get("_hil_wait"):
                node_execution.input_data = inputs
                node_execution.status = NodeExecutionStatus.WAITING_INPUT
                workflow_execution.current_node_id = current_node_id
                workflow_execution.status = ExecutionStatus.WAITING_FOR_HUMAN

                # Create workflow execution pause record for HIL
                try:
                    pause_data = {
                        "hil_interaction_id": outputs.get("_hil_interaction_id"),
                        "hil_timeout_seconds": outputs.get("_hil_timeout_seconds"),
                        "hil_node_id": outputs.get("_hil_node_id"),
                        "pause_context": {
                            "node_output": outputs.get("result", {}),
                            "execution_context": {
                                "execution_id": workflow_execution.execution_id,
                                "workflow_id": workflow_execution.workflow_id,
                                "current_node": current_node_id,
                                "node_name": node.name if node else current_node_id,
                            },
                        },
                    }

                    resume_conditions = {
                        "type": "human_response",
                        "interaction_id": outputs.get("_hil_interaction_id"),
                        "required_fields": ["response_data", "response_type"],
                        "timeout_action": outputs.get("result", {}).get("timeout_action", "fail"),
                    }

                    # Store pause record in database if we have Supabase client
                    if hasattr(self, "_create_workflow_pause"):
                        pause_id = self._create_workflow_pause(
                            execution_id=workflow_execution.execution_id,
                            node_id=current_node_id,
                            pause_reason="human_interaction",
                            pause_data=pause_data,
                            resume_conditions=resume_conditions,
                            hil_interaction_id=outputs.get("_hil_interaction_id"),
                        )

                        if pause_id:
                            self._log.log(
                                workflow_execution,
                                level=LogLevel.INFO,
                                message=f"Workflow paused for HIL interaction {outputs.get('_hil_interaction_id')}",
                                node_id=current_node_id,
                            )

                    # Schedule timeout if specified
                    hil_timeout_seconds = outputs.get("_hil_timeout_seconds")
                    if hil_timeout_seconds and hasattr(self, "_timers"):
                        timeout_ms = int(hil_timeout_seconds) * 1000
                        self._timers.schedule(
                            workflow_execution.execution_id,
                            current_node_id,
                            timeout_ms,
                            reason="hil_timeout",
                            port="timeout",
                            metadata={"interaction_id": outputs.get("_hil_interaction_id")},
                        )

                except Exception as e:
                    self._log.log(
                        workflow_execution,
                        level=LogLevel.ERROR,
                        message=f"Failed to create HIL pause record: {str(e)}",
                        node_id=current_node_id,
                    )

<<<<<<< HEAD
                self._events.user_input_required(
                    workflow_execution, current_node_id, node_execution
                )
                return workflow_execution
=======
                self._events.user_input_required(workflow_execution, current_node_id, ne)
                return self._snapshot_execution(workflow_execution)
>>>>>>> 508d4d12
            if outputs.get("_wait"):
                if "_wait_timeout_ms" in outputs:
                    try:
                        timeout_ms = int(outputs.get("_wait_timeout_ms") or 0)
                    except Exception:
                        timeout_ms = 0
                    if timeout_ms > 0:
                        self._timers.schedule(
                            workflow_execution.execution_id,
                            current_node_id,
                            timeout_ms,
                            reason="wait_timeout",
                            port="timeout",
                        )
                node_execution.input_data = inputs
                node_execution.status = NodeExecutionStatus.WAITING_INPUT
                workflow_execution.current_node_id = current_node_id
                workflow_execution.status = ExecutionStatus.WAITING
<<<<<<< HEAD
                self._events.execution_paused(workflow_execution)
                return workflow_execution
=======
                self._events.execution_paused(we)
                return self._snapshot_execution(workflow_execution)
>>>>>>> 508d4d12
            if "_delay_ms" in outputs:
                delay_ms = int(outputs.get("_delay_ms") or 0)
                self._timers.schedule(
                    workflow_execution.execution_id,
                    current_node_id,
                    delay_ms,
                    reason="delay",
                    port="main",
                )
                node_execution.input_data = inputs
                node_execution.status = NodeExecutionStatus.WAITING_INPUT
                workflow_execution.current_node_id = current_node_id
                workflow_execution.status = ExecutionStatus.WAITING
<<<<<<< HEAD
                self._events.execution_paused(workflow_execution)
                return workflow_execution
=======
                self._events.execution_paused(we)
                return self._snapshot_execution(workflow_execution)
>>>>>>> 508d4d12

            # Streaming support: publish partial chunks if provided
            try:
                chunks = outputs.get("_stream_chunks") if isinstance(outputs, dict) else None
                if chunks and isinstance(chunks, list):
                    for ch in chunks:
                        self._events.node_output_update(
                            workflow_execution,
                            current_node_id,
                            node_execution,
                            partial={"stream": ch},
                        )
            except Exception:
                pass
            # Sanitize outputs for storage/propagation: only port fields (no control keys starting with '_')
            sanitized_outputs = (
                {k: v for k, v in outputs.items() if isinstance(k, str) and not k.startswith("_")}
                if isinstance(outputs, dict)
                else {}
            )

            # Enforce that each port payload exactly matches node.output_params keys
            def _shape_payload(payload: Any) -> Dict[str, Any]:
                allowed_defaults = node.output_params or {}
                if not isinstance(allowed_defaults, dict):
                    return payload if isinstance(payload, dict) else {}
                shaped: Dict[str, Any] = {}
                if isinstance(payload, dict):
                    for k, default_val in allowed_defaults.items():
                        shaped[k] = payload.get(k, default_val)
                else:
                    # Place primitive payload into 'data' if defined, otherwise use defaults
                    if "data" in allowed_defaults:
                        shaped = {
                            k: (payload if k == "data" else v) for k, v in allowed_defaults.items()
                        }
                    else:
                        shaped = dict(allowed_defaults)
                return shaped

            shaped_outputs = {
                port: _shape_payload(payload) for port, payload in sanitized_outputs.items()
            }
            # Keep raw outputs for conversion functions
            raw_outputs = sanitized_outputs
            node_execution.output_data = shaped_outputs
            node_execution.input_data = inputs
            node_execution.status = NodeExecutionStatus.COMPLETED
            node_execution.end_time = _now_ms()
            node_execution.duration_ms = (
                (node_execution.end_time - node_execution.start_time)
                if node_execution.start_time
                else None
            )
            # Merge execution details patch if provided by runner
            try:
                details_patch = outputs.get("_details") if isinstance(outputs, dict) else None
                if details_patch:
                    for k, v in details_patch.items():
                        setattr(node_execution.execution_details, k, v)
            except Exception:
                pass
            # Token usage aggregation
            try:
                token_info = outputs.get("_tokens") if isinstance(outputs, dict) else None
                if token_info:
                    # TokenUsage already imported above
                    tu = workflow_execution.tokens_used or TokenUsage()
                    tu.input_tokens = (tu.input_tokens or 0) + int(token_info.get("input", 0) or 0)
                    tu.output_tokens = (tu.output_tokens or 0) + int(
                        token_info.get("output", 0) or 0
                    )
                    tu.total_tokens = (tu.input_tokens or 0) + (tu.output_tokens or 0)
                    workflow_execution.tokens_used = tu
            except Exception:
                pass
            # Resource accounting (credits)
            try:
                credit_cost = int(node.configurations.get("credit_cost", 0) or 0)
            except Exception:
                credit_cost = 0
            node_execution.credits_consumed = credit_cost
            try:
                workflow_execution.credits_consumed = (
                    workflow_execution.credits_consumed or 0
                ) + credit_cost
            except Exception:
                pass
            run_counts[current_node_id] = run_counts.get(current_node_id, 0) + 1
            if node_execution.execution_details.metrics is None:
                node_execution.execution_details.metrics = {}
            node_execution.execution_details.metrics["runs"] = run_counts[current_node_id]

            # Log node execution completion with output details
            output_summary = {k: v for k, v in shaped_outputs.items() if not k.startswith("_")}

            # Log to both execution log and console
            logger.info("=" * 80)
            logger.info(f"✅ Node Completed: {node.name}")
            logger.info(f"   Node ID: {current_node_id}")
            logger.info(f"📤 Output Parameters: {output_summary}")
            logger.info("=" * 80)

            self._log.log(
                workflow_execution,
                level=LogLevel.INFO,
                message=f"✅ Node Completed: {node.name}",
                node_id=current_node_id,
            )
            self._log.log(
                workflow_execution,
                level=LogLevel.INFO,
                message=f"📤 Output Parameters: {output_summary}",
                node_id=current_node_id,
            )
            self._events.node_output_update(workflow_execution, current_node_id, node_execution)
            self._events.node_completed(workflow_execution, current_node_id, node_execution)
            self._persist_execution(workflow_execution)
            # Update node outputs context (by id and by name)
            execution_context.node_outputs[current_node_id] = shaped_outputs
            try:
                node_name = node.name
                execution_context.node_outputs_by_name[node_name] = shaped_outputs
            except Exception:
                pass

            # Record node run (append copy)
            try:
                # Deep copy NodeExecution for run record
                run_record = NodeExecution(**node_execution.model_dump())
                workflow_execution.node_runs.setdefault(current_node_id, []).append(run_record)
            except Exception:
                pass

            # Propagate, including fan-out
            # BFS: Only propagate if the required output_key exists in the node's outputs
            for (
                successor_node,
                output_key,
                conversion_function,
            ) in graph.successors(current_node_id):
                # Check if output_key exists in node outputs
                # If output_key is not present, skip this connection (conditional flow)
                value = shaped_outputs.get(output_key)

                # Special case: "iteration" for fan-out (LOOP nodes)
                if output_key == "iteration" and isinstance(value, list):
                    for item in value:
                        item_value = item
                        # Apply conversion function if provided
                        if conversion_function and isinstance(conversion_function, str):
                            try:
                                converted_data = execute_conversion_function_flexible(
                                    conversion_function, {"value": item_value, "data": item_value}
                                )
                                item_value = converted_data
                            except Exception as e:
                                print(f"Conversion function failed for iteration: {e}")
                                # Keep original value on error
                        queue.append(
                            {
                                "node_id": successor_node,
                                "override": {"result": item_value},  # Default to result input
                                "parent_activation_id": node_execution.activation_id,
                            }
                        )
                    continue

                # If output_key is None, skip this connection entirely (conditional execution)
                if value is None:
                    # Try fallback to "result" only if output_key was "result"
                    if output_key == "result":
                        value = shaped_outputs.get("result", shaped_outputs)
                    else:
                        # Output key doesn't exist, skip this connection
                        continue

                successor_node_inputs = pending_inputs.setdefault(successor_node, {})

                # Apply conversion function if provided
                if conversion_function and isinstance(conversion_function, str):
                    try:
                        # Use raw output for conversion function (not shaped)
                        raw_value = raw_outputs.get(output_key)
                        if raw_value is None:
                            raw_value = raw_outputs.get("result", raw_outputs)

                        converted_data = execute_conversion_function_flexible(
                            conversion_function,
                            {"value": raw_value, "data": raw_value, "output": raw_value},
                        )
                        value = converted_data
                    except Exception as e:
                        print(f"Conversion function failed: {e}")
                        # Keep original value on error
                # Input to successor node (use "main" as default input key)
                input_key = "result"
                if input_key in successor_node_inputs:
                    existing = successor_node_inputs[input_key]
                    if isinstance(existing, list):
                        existing.append(value)
                        successor_node_inputs[input_key] = existing
                    else:
                        successor_node_inputs[input_key] = [existing, value]
                else:
                    successor_node_inputs[input_key] = value
                if self._is_node_ready(graph, successor_node, pending_inputs):
                    queue.append({"node_id": successor_node, "override": None})

            workflow_execution.execution_sequence.append(current_node_id)
            if not is_fanout_run:
                executed_main.add(current_node_id)

        if workflow_execution.status != ExecutionStatus.ERROR:
            workflow_execution.status = ExecutionStatus.SUCCESS
            workflow_execution.end_time = _now_ms()
            workflow_execution.duration_ms = workflow_execution.end_time - (
                workflow_execution.start_time or workflow_execution.end_time
            )
            self._log.log(
                workflow_execution,
                level=LogLevel.INFO,
                message="Execution completed successfully",
            )
            self._events.execution_completed(workflow_execution)
            self._persist_execution(workflow_execution)
        return self._snapshot_execution(workflow_execution)

    # Async wrappers for non-blocking execution
    async def run_async(
        self,
        workflow: Workflow,
        trigger: TriggerInfo,
        trace_id: Optional[str] = None,
<<<<<<< HEAD
        start_from_node: Optional[str] = None,
        skip_trigger_validation: bool = False,
=======
        execution_id: Optional[str] = None,
>>>>>>> 508d4d12
    ) -> Execution:
        """Execute workflow asynchronously."""
        loop = asyncio.get_running_loop()
        return await loop.run_in_executor(
<<<<<<< HEAD
            self._pool,
            self.run,
            workflow,
            trigger,
            trace_id,
            start_from_node,
            skip_trigger_validation,
=======
            self._pool, self.run, workflow, trigger, trace_id, execution_id
>>>>>>> 508d4d12
        )

    async def execute_workflow(
        self,
        workflow: Workflow,
        trigger: TriggerInfo,
        trace_id: Optional[str] = None,
<<<<<<< HEAD
        start_from_node: Optional[str] = None,
        skip_trigger_validation: bool = False,
    ) -> Execution:
        """Async alias for run_async - for compatibility with ModernExecutionEngine API."""
        return await self.run_async(
            workflow, trigger, trace_id, start_from_node, skip_trigger_validation
        )
=======
        execution_id: Optional[str] = None,
    ) -> Execution:
        """Async alias for run_async - for compatibility with ModernExecutionEngine API."""
        return await self.run_async(workflow, trigger, trace_id, execution_id)
>>>>>>> 508d4d12

        # Execute nodes in dependency order with readiness checks
        executed: set[str] = set()
        ready = self._get_initial_ready_nodes(graph)
        while ready:
            current_node_id = ready.pop(0)
            if current_node_id in executed:
                continue
            node = graph.nodes[current_node_id]

            node_execution = workflow_execution.node_executions[current_node_id]
            node_execution.status = NodeExecutionStatus.RUNNING
            node_execution.start_time = _now_ms()
            self._log.log(
                workflow_execution,
                level=LogLevel.INFO,
                message=f"Node {node.name} started",
                node_id=current_node_id,
            )

            # Collect inputs for node; inject context for runners
            inputs: Dict[str, Any] = pending_inputs.get(current_node_id, {})
            inputs["_ctx"] = execution_context

            # Execute node via runner
            try:
                runner = default_runner_for(node)
                outputs = runner.run(node, inputs, trigger)
                # Handle HIL wait markers
                if outputs.get("_hil_wait"):
                    node_execution.input_data = inputs
                    node_execution.status = NodeExecutionStatus.WAITING_INPUT
                    workflow_execution.current_node_id = current_node_id
                    workflow_execution.status = ExecutionStatus.WAITING_FOR_HUMAN
                    # Return and allow caller to resume later
                    return self._snapshot_execution(workflow_execution)
                # Handle wait markers
                if outputs.get("_wait"):
                    # Schedule optional timeout before returning
                    if "_wait_timeout_ms" in outputs:
                        try:
                            timeout_ms = int(outputs.get("_wait_timeout_ms") or 0)
                        except Exception:
                            timeout_ms = 0
                        if timeout_ms > 0:
                            self._timers.schedule(
                                workflow_execution.execution_id,
                                current_node_id,
                                timeout_ms,
                                reason="wait_timeout",
                                port="timeout",
                            )
                    node_execution.input_data = inputs
                    node_execution.status = NodeExecutionStatus.WAITING_INPUT
                    workflow_execution.current_node_id = current_node_id
                    workflow_execution.status = ExecutionStatus.WAITING
                    return self._snapshot_execution(workflow_execution)
                # Handle delay markers
                if "_delay_ms" in outputs:
                    delay_ms = int(outputs.get("_delay_ms") or 0)
                    self._timers.schedule(
                        workflow_execution.execution_id,
                        current_node_id,
                        delay_ms,
                        reason="delay",
                        port="main",
                    )
                    node_execution.input_data = inputs
                    node_execution.status = NodeExecutionStatus.WAITING_INPUT
                    workflow_execution.current_node_id = current_node_id
                    workflow_execution.status = ExecutionStatus.WAITING
                    return self._snapshot_execution(workflow_execution)
                node_execution.output_data = outputs
                node_execution.input_data = inputs
                node_execution.status = NodeExecutionStatus.COMPLETED
                node_execution.end_time = _now_ms()
                node_execution.duration_ms = (
                    (node_execution.end_time - node_execution.start_time)
                    if node_execution.start_time
                    else None
                )
                self._log.log(
                    workflow_execution,
                    level=LogLevel.INFO,
                    message=f"Node {node.name} completed",
                    node_id=current_node_id,
                )
<<<<<<< HEAD
                self._repo.save(workflow_execution)
=======
                self._persist_execution(we)
>>>>>>> 508d4d12

                # Propagate according to graph connections
                for (
                    successor_node,
                    output_key,
                    conversion_function,
                ) in graph.successors(current_node_id):
                    successor_node_inputs = pending_inputs.setdefault(successor_node, {})
                    value = outputs.get(output_key)
                    if value is None:
                        value = outputs.get("result", outputs)

                    # Apply conversion function if provided
                    if conversion_function and isinstance(conversion_function, str):
                        try:
                            converted_data = execute_conversion_function_flexible(
                                conversion_function,
                                {"value": value, "data": value, "output": value},
                            )
                            value = converted_data
                        except Exception as e:
                            print(f"Conversion function failed: {e}")
                            # Keep original value on error

                    # Input to successor node (use "main" as default input key)
                    input_key = "result"
                    if input_key in successor_node_inputs:
                        existing = successor_node_inputs[input_key]
                        if isinstance(existing, list):
                            existing.append(value)
                            successor_node_inputs[input_key] = existing
                        else:
                            successor_node_inputs[input_key] = [existing, value]
                    else:
                        successor_node_inputs[input_key] = value

                workflow_execution.execution_sequence.append(current_node_id)
                executed.add(current_node_id)
                # Enqueue successors that are now ready
                for successor_node, _, _ in graph.successors(current_node_id):
                    if self._is_node_ready(graph, successor_node, pending_inputs):
                        ready.append(successor_node)

            except Exception:
                node_execution.status = NodeExecutionStatus.FAILED
                node_execution.end_time = _now_ms()
                node_execution.duration_ms = (
                    (node_execution.end_time - node_execution.start_time)
                    if node_execution.start_time
                    else None
                )
                workflow_execution.status = ExecutionStatus.ERROR
                self._log.log(
                    workflow_execution,
                    level=LogLevel.ERROR,
                    message=f"Node {node.name} failed",
                    node_id=current_node_id,
                )
<<<<<<< HEAD
                self._repo.save(workflow_execution)
=======
                self._persist_execution(we)
>>>>>>> 508d4d12
                break

        if workflow_execution.status != ExecutionStatus.ERROR:
            workflow_execution.status = ExecutionStatus.SUCCESS
            workflow_execution.end_time = _now_ms()
            workflow_execution.duration_ms = workflow_execution.end_time - (
                workflow_execution.start_time or workflow_execution.end_time
            )
            self._log.log(
                workflow_execution,
                level=LogLevel.INFO,
                message="Execution completed successfully",
            )
<<<<<<< HEAD
            self._repo.save(workflow_execution)
=======
            self._persist_execution(we)
>>>>>>> 508d4d12

        return self._snapshot_execution(workflow_execution)

    # -------- Engine control API --------

    def resume_with_user_input(self, execution_id: str, node_id: str, input_data: Any) -> Execution:
        """Resume an execution waiting on HIL node with provided user input."""
        execution_context = self._store.get(execution_id)
        workflow_execution = execution_context.execution
        pending_inputs = execution_context.pending_inputs

        if workflow_execution.current_node_id != node_id:
            return self._snapshot_execution(workflow_execution)

        # Build outputs; special handling for HIL classification
        node = execution_context.graph.nodes[node_id]
        outputs = {"result": input_data}
        ntype = node.type if isinstance(node.type, NodeType) else NodeType(str(node.type))
        if ntype == NodeType.HUMAN_IN_THE_LOOP:
            text = (
                input_data
                if isinstance(input_data, str)
                else (input_data.get("text") if isinstance(input_data, dict) else "")
            )
            label = self._hil.classify(str(text))
            port = "confirmed" if label == "approved" else label
            outputs = {port: input_data, "result": input_data}
        node_execution = workflow_execution.node_executions[node_id]
        node_execution.output_data = outputs
        node_execution.status = NodeExecutionStatus.COMPLETED
        node_execution.end_time = _now_ms()
        node_execution.duration_ms = node_execution.end_time - (
            node_execution.start_time or node_execution.end_time
        )
        workflow_execution.execution_sequence.append(node_id)
        # Publish events and update node outputs
        self._events.node_output_update(workflow_execution, node_id, node_execution)
        self._events.node_completed(workflow_execution, node_id, node_execution)
        execution_context.node_outputs[node_id] = outputs
        try:
            execution_context.node_outputs_by_name[node.name] = outputs
        except Exception:
            pass

        # Update node outputs and propagate to successors
        execution_context.node_outputs[node_id] = outputs
        try:
            node_name = execution_context.graph.nodes[node_id].name
            execution_context.node_outputs_by_name[node_name] = outputs
        except Exception:
            pass
        # Propagate to successors
        for (
            successor_node,
            output_key,
            conversion_function,
        ) in execution_context.graph.successors(node_id):
            successor_node_inputs = pending_inputs.setdefault(successor_node, {})
            value = outputs.get(output_key) or outputs.get("result", outputs)

            # Apply conversion function if provided
            if conversion_function and isinstance(conversion_function, str):
                try:
                    converted_data = execute_conversion_function_flexible(
                        conversion_function, {"value": value, "data": value, "output": value}
                    )
                    value = converted_data
                except Exception as e:
                    print(f"Conversion function failed: {e}")
                    # Keep original value on error
            # Input to successor node (use "main" as default input key)
            input_key = "result"
            if input_key in successor_node_inputs:
                existing = successor_node_inputs[input_key]
                if isinstance(existing, list):
                    existing.append(value)
                    successor_node_inputs[input_key] = existing
                else:
                    successor_node_inputs[input_key] = [existing, value]
            else:
                successor_node_inputs[input_key] = value

        # Clear waiting state
        workflow_execution.current_node_id = None
        workflow_execution.status = ExecutionStatus.RUNNING
        self._events.execution_resumed(workflow_execution)

        # Continue scheduling from successors
        ready = [
            successor_node
            for successor_node, *_ in execution_context.graph.successors(node_id)
            if self._is_node_ready(execution_context.graph, successor_node, pending_inputs)
        ]
        executed = set(workflow_execution.execution_sequence)
        while ready:
            current_node_id = ready.pop(0)
            if current_node_id in executed:
                continue
            node = execution_context.graph.nodes[current_node_id]
            node_execution2 = workflow_execution.node_executions[current_node_id]
            node_execution2.status = NodeExecutionStatus.RUNNING
            node_execution2.start_time = _now_ms()
            inputs = pending_inputs.get(current_node_id, {})
            inputs["_ctx"] = execution_context
            try:
                runner = default_runner_for(node)
                outputs = runner.run(
                    node,
                    inputs,
                    TriggerInfo(trigger_type="resume", trigger_data={}, timestamp=_now_ms()),
                )
                if outputs.get("_hil_wait"):
                    node_execution2.input_data = inputs
                    node_execution2.status = NodeExecutionStatus.WAITING_INPUT
                    workflow_execution.current_node_id = current_node_id
                    workflow_execution.status = ExecutionStatus.WAITING_FOR_HUMAN
                    return self._snapshot_execution(workflow_execution)
                node_execution2.output_data = outputs
                node_execution2.input_data = inputs
                node_execution2.status = NodeExecutionStatus.COMPLETED
                node_execution2.end_time = _now_ms()
                node_execution2.duration_ms = (
                    (node_execution2.end_time - node_execution2.start_time)
                    if node_execution2.start_time
                    else None
                )

                for successor_node2, output_key2, _conversion in execution_context.graph.successors(
                    current_node_id
                ):
                    successor_node_inputs2 = pending_inputs.setdefault(successor_node2, {})
                    value2 = outputs.get(output_key2) or outputs.get("result", outputs)
                    input_key2 = "result"
                    if input_key2 in successor_node_inputs2:
                        existing2 = successor_node_inputs2[input_key2]
                        if isinstance(existing2, list):
                            existing2.append(value2)
                            successor_node_inputs2[input_key2] = existing2
                        else:
                            successor_node_inputs2[input_key2] = [existing2, value2]
                    else:
                        successor_node_inputs2[input_key2] = value2
                executed.add(current_node_id)
                for successor_node2, _, _ in execution_context.graph.successors(current_node_id):
                    if self._is_node_ready(
                        execution_context.graph, successor_node2, pending_inputs
                    ):
                        ready.append(successor_node2)
            except Exception:
                node_execution2.status = NodeExecutionStatus.FAILED
                node_execution2.end_time = _now_ms()
                node_execution2.duration_ms = node_execution2.end_time - (
                    node_execution2.start_time or node_execution2.end_time
                )
                workflow_execution.status = ExecutionStatus.ERROR
                break

        if workflow_execution.status != ExecutionStatus.ERROR:
            workflow_execution.status = ExecutionStatus.SUCCESS
            workflow_execution.end_time = _now_ms()
            workflow_execution.duration_ms = workflow_execution.end_time - (
                workflow_execution.start_time or workflow_execution.end_time
            )
            self._log.log(
                workflow_execution,
                level=LogLevel.INFO,
                message="Execution completed successfully",
            )
<<<<<<< HEAD
            self._repo.save(workflow_execution)
        return workflow_execution
=======
            self._persist_execution(we)
        return self._snapshot_execution(workflow_execution)
>>>>>>> 508d4d12

    def _create_workflow_pause(
        self,
        execution_id: str,
        node_id: str,
        pause_reason: str,
        pause_data: Dict[str, Any],
        resume_conditions: Dict[str, Any],
        hil_interaction_id: Optional[str] = None,
    ) -> Optional[str]:
        """Create workflow execution pause record in database."""
        try:
            # Create Supabase client for database operations
            supabase_url = os.getenv("SUPABASE_URL")
            supabase_key = os.getenv("SUPABASE_SECRET_KEY") or os.getenv("SUPABASE_SERVICE_KEY")

            if not supabase_url or not supabase_key:
                return None

            client = create_client(supabase_url, supabase_key)

            # Create pause record
            pause_record = {
                "execution_id": execution_id,
                "node_id": node_id,
                "pause_reason": pause_reason,
                "pause_data": pause_data,
                "resume_conditions": resume_conditions,
                "status": "active",
                "paused_at": datetime.utcnow().isoformat(),
            }

            if hil_interaction_id:
                pause_record["hil_interaction_id"] = hil_interaction_id

            result = client.table("workflow_execution_pauses").insert(pause_record).execute()

            if result.data:
                return result.data[0]["id"]

            return None

        except Exception as e:
            # Log error but don't fail execution
            if hasattr(self, "_log"):
                self._log.log(
                    None,
                    level=LogLevel.ERROR,
                    message=f"Failed to create workflow pause record: {str(e)}",
                    node_id=node_id,
                )
            return None

    def resume_timer(
        self, execution_id: str, node_id: str, *, reason: str = "delay", port: str = "main"
    ) -> Execution:
        """Resume a timer-waiting node after delay has elapsed."""
        execution_context = self._store.get(execution_id)
        workflow_execution = execution_context.execution
        pending_inputs = execution_context.pending_inputs
        if workflow_execution.current_node_id != node_id:
            return self._snapshot_execution(workflow_execution)

        node_execution = workflow_execution.node_executions[node_id]
        inputs = pending_inputs.get(node_id, {})
        base = inputs.get("result", inputs)
        outputs = {port: base, "result": base}
        node_execution.output_data = outputs
        node_execution.status = NodeExecutionStatus.COMPLETED
        node_execution.end_time = _now_ms()
        node_execution.duration_ms = node_execution.end_time - (
            node_execution.start_time or node_execution.end_time
        )
        workflow_execution.execution_sequence.append(node_id)
        # Update node outputs context and publish events
        execution_context.node_outputs[node_id] = outputs
        try:
            node_name = execution_context.graph.nodes[node_id].name
            execution_context.node_outputs_by_name[node_name] = outputs
        except Exception:
            pass
        self._events.node_output_update(workflow_execution, node_id, node_execution)
        self._events.node_completed(workflow_execution, node_id, node_execution)

        for (
            successor_node,
            output_key,
            conversion_function,
        ) in execution_context.graph.successors(node_id):
            successor_node_inputs = pending_inputs.setdefault(successor_node, {})
            value = outputs.get(output_key) or outputs.get("result", outputs)
            # Apply conversion function if provided
            if conversion_function:
                value = execute_conversion_function_flexible(conversion_function, value)
            input_key = "result"
            if input_key in successor_node_inputs:
                existing = successor_node_inputs[input_key]
                if isinstance(existing, list):
                    existing.append(value)
                    successor_node_inputs[input_key] = existing
                else:
                    successor_node_inputs[input_key] = [existing, value]
            else:
                successor_node_inputs[input_key] = value

        workflow_execution.current_node_id = None
        workflow_execution.status = ExecutionStatus.RUNNING

        ready = [
            successor_node
            for successor_node, *_ in execution_context.graph.successors(node_id)
            if self._is_node_ready(execution_context.graph, successor_node, pending_inputs)
        ]
        executed = set(workflow_execution.execution_sequence)
        while ready:
            current_node_id = ready.pop(0)
            if current_node_id in executed:
                continue
            node = execution_context.graph.nodes[current_node_id]
            node_execution2 = workflow_execution.node_executions[current_node_id]
            node_execution2.status = NodeExecutionStatus.RUNNING
            node_execution2.start_time = _now_ms()
            inputs2 = pending_inputs.get(current_node_id, {})
            inputs2["_ctx"] = execution_context
            try:
                runner = default_runner_for(node)
                outputs2 = runner.run(
                    node,
                    inputs2,
                    TriggerInfo(trigger_type="resume", trigger_data={}, timestamp=_now_ms()),
                )
                if outputs2.get("_hil_wait"):
                    node_execution2.input_data = inputs2
                    node_execution2.status = NodeExecutionStatus.WAITING_INPUT
                    workflow_execution.current_node_id = current_node_id
                    workflow_execution.status = ExecutionStatus.WAITING_FOR_HUMAN
                    return self._snapshot_execution(workflow_execution)
                if "_wait_timeout_ms" in outputs2:
                    timeout_ms2 = int(outputs2.get("_wait_timeout_ms") or 0)
                    if timeout_ms2 > 0:
                        self._timers.schedule(
                            workflow_execution.execution_id,
                            current_node_id,
                            timeout_ms2,
                            reason="wait_timeout",
                            port="timeout",
                        )
                if "_delay_ms" in outputs2:
                    delay_ms2 = int(outputs2.get("_delay_ms") or 0)
                    self._timers.schedule(
                        workflow_execution.execution_id,
                        current_node_id,
                        delay_ms2,
                        reason="delay",
                        port="main",
                    )
                    node_execution2.input_data = inputs2
                    node_execution2.status = NodeExecutionStatus.WAITING_INPUT
                    workflow_execution.current_node_id = current_node_id
                    workflow_execution.status = ExecutionStatus.WAITING
                    return self._snapshot_execution(workflow_execution)
                node_execution2.output_data = outputs2
                node_execution2.input_data = inputs2
                node_execution2.status = NodeExecutionStatus.COMPLETED
                node_execution2.end_time = _now_ms()
                node_execution2.duration_ms = node_execution2.end_time - (
                    node_execution2.start_time or node_execution2.end_time
                )
                for (
                    successor_node2,
                    output_key2,
                    conversion_function2,
                ) in execution_context.graph.successors(current_node_id):
                    successor_node_inputs2 = pending_inputs.setdefault(successor_node2, {})
                    value2 = outputs2.get(output_key2) or outputs2.get("result", outputs2)
                    # Apply conversion function if provided
                    if conversion_function2:
                        value2 = execute_conversion_function_flexible(conversion_function2, value2)
                    input_key2 = "result"
                    if input_key2 in successor_node_inputs2:
                        existing2 = successor_node_inputs2[input_key2]
                        if isinstance(existing2, list):
                            existing2.append(value2)
                            successor_node_inputs2[input_key2] = existing2
                        else:
                            successor_node_inputs2[input_key2] = [existing2, value2]
                    else:
                        successor_node_inputs2[input_key2] = value2
                executed.add(current_node_id)
                for successor_node2, _, _ in execution_context.graph.successors(current_node_id):
                    if self._is_node_ready(
                        execution_context.graph, successor_node2, pending_inputs
                    ):
                        ready.append(successor_node2)
            except Exception:
                node_execution2.status = NodeExecutionStatus.FAILED
                node_execution2.end_time = _now_ms()
                node_execution2.duration_ms = node_execution2.end_time - (
                    node_execution2.start_time or node_execution2.end_time
                )
                workflow_execution.status = ExecutionStatus.ERROR
                break

        if workflow_execution.status != ExecutionStatus.ERROR:
            workflow_execution.status = ExecutionStatus.SUCCESS
            workflow_execution.end_time = _now_ms()
            workflow_execution.duration_ms = workflow_execution.end_time - (
                workflow_execution.start_time or workflow_execution.end_time
            )
        return self._snapshot_execution(workflow_execution)

    def resume_due_timers(self) -> None:
        """Check and resume all due timers across executions."""
        for execution_id, node_id, reason, port in self._timers.due():
            self.resume_timer(execution_id, node_id, reason=reason, port=port)

    # Control operations
    def pause(self, execution_id: str) -> Execution:
        execution_context = self._store.get(execution_id)
        execution_context.execution.status = ExecutionStatus.PAUSED
        self._events.execution_paused(execution_context.execution)
        return execution_context.execution

    def cancel(self, execution_id: str) -> Execution:
        execution_context = self._store.get(execution_id)
        execution_context.execution.status = ExecutionStatus.CANCELED
        execution_context.execution.end_time = _now_ms()
        self._events.execution_failed(execution_context.execution)
        return execution_context.execution

    def retry_node(self, execution_id: str, node_id: str) -> Execution:
        execution_context = self._store.get(execution_id)
        workflow_execution = execution_context.execution
        if node_id in workflow_execution.node_executions:
            node_execution = workflow_execution.node_executions[node_id]
            node_execution.status = NodeExecutionStatus.PENDING
            node_execution.error = None
        return self._snapshot_execution(workflow_execution)

    # -------- Helpers --------

    def _get_initial_ready_nodes(self, graph: WorkflowGraph) -> List[str]:
        # Only start from explicitly configured trigger nodes
        # Do NOT start from all in-degree 0 nodes
        if graph.workflow.triggers:
            return list(graph.workflow.triggers)
        # Fallback: if no triggers configured, use in-degree 0 nodes
        return [node_id for node_id in graph.nodes.keys() if graph.in_degree(node_id) == 0]

    def _is_node_ready(
        self, graph: WorkflowGraph, node_id: str, pending_inputs: Dict[str, Dict[str, Any]]
    ) -> bool:
        # A node is ready when at least one incoming connection has provided data
        # Get all predecessor nodes
        predecessors = list(graph.predecessors(node_id))

        # If no predecessors, node is ready (e.g., trigger nodes)
        if not predecessors:
            return True

        # Check if at least one port has received data
        provided = pending_inputs.get(node_id, {})
        return len(provided) > 0

    def _format_trigger_description(self, trigger: TriggerInfo) -> str:
        """Format trigger information for user-friendly logging."""
        trigger_type = getattr(trigger, "trigger_type", "unknown")
        if trigger_type == "manual":
            return "Manual trigger"
        elif trigger_type == "webhook":
            return "Webhook trigger"
        elif trigger_type == "schedule":
            return "Scheduled trigger"
        elif trigger_type == "email":
            return "Email trigger"
        else:
            return f"{trigger_type.capitalize()} trigger"


__all__ = ["ExecutionEngine"]<|MERGE_RESOLUTION|>--- conflicted
+++ resolved
@@ -62,8 +62,8 @@
 from workflow_engine_v2.services.hil_classifier import get_hil_classifier
 from workflow_engine_v2.services.logging import get_logging_service
 from workflow_engine_v2.services.repository import ExecutionRepository, InMemoryExecutionRepository
+from workflow_engine_v2.services.timers import get_timer_service
 from workflow_engine_v2.utils.run_data import build_run_data_snapshot
-from workflow_engine_v2.services.timers import get_timer_service
 
 
 def _now_ms() -> int:
@@ -228,12 +228,9 @@
         workflow: Workflow,
         trigger: TriggerInfo,
         trace_id: Optional[str] = None,
-<<<<<<< HEAD
         start_from_node: Optional[str] = None,
         skip_trigger_validation: bool = False,
-=======
         execution_id: Optional[str] = None,
->>>>>>> 508d4d12
     ) -> Execution:
         """Execute workflow synchronously with optional trace ID for debugging.
 
@@ -479,11 +476,7 @@
                     )
                 except Exception:
                     pass
-<<<<<<< HEAD
-                self._repo.save(workflow_execution)
-=======
                 self._persist_execution(we)
->>>>>>> 508d4d12
                 break
 
             # HIL (Human-in-the-Loop) Wait handling with database persistence
@@ -557,15 +550,10 @@
                         node_id=current_node_id,
                     )
 
-<<<<<<< HEAD
                 self._events.user_input_required(
                     workflow_execution, current_node_id, node_execution
                 )
-                return workflow_execution
-=======
-                self._events.user_input_required(workflow_execution, current_node_id, ne)
                 return self._snapshot_execution(workflow_execution)
->>>>>>> 508d4d12
             if outputs.get("_wait"):
                 if "_wait_timeout_ms" in outputs:
                     try:
@@ -584,13 +572,8 @@
                 node_execution.status = NodeExecutionStatus.WAITING_INPUT
                 workflow_execution.current_node_id = current_node_id
                 workflow_execution.status = ExecutionStatus.WAITING
-<<<<<<< HEAD
-                self._events.execution_paused(workflow_execution)
-                return workflow_execution
-=======
                 self._events.execution_paused(we)
                 return self._snapshot_execution(workflow_execution)
->>>>>>> 508d4d12
             if "_delay_ms" in outputs:
                 delay_ms = int(outputs.get("_delay_ms") or 0)
                 self._timers.schedule(
@@ -604,13 +587,8 @@
                 node_execution.status = NodeExecutionStatus.WAITING_INPUT
                 workflow_execution.current_node_id = current_node_id
                 workflow_execution.status = ExecutionStatus.WAITING
-<<<<<<< HEAD
-                self._events.execution_paused(workflow_execution)
-                return workflow_execution
-=======
                 self._events.execution_paused(we)
                 return self._snapshot_execution(workflow_execution)
->>>>>>> 508d4d12
 
             # Streaming support: publish partial chunks if provided
             try:
@@ -845,17 +823,13 @@
         workflow: Workflow,
         trigger: TriggerInfo,
         trace_id: Optional[str] = None,
-<<<<<<< HEAD
         start_from_node: Optional[str] = None,
         skip_trigger_validation: bool = False,
-=======
         execution_id: Optional[str] = None,
->>>>>>> 508d4d12
     ) -> Execution:
         """Execute workflow asynchronously."""
         loop = asyncio.get_running_loop()
         return await loop.run_in_executor(
-<<<<<<< HEAD
             self._pool,
             self.run,
             workflow,
@@ -863,9 +837,6 @@
             trace_id,
             start_from_node,
             skip_trigger_validation,
-=======
-            self._pool, self.run, workflow, trigger, trace_id, execution_id
->>>>>>> 508d4d12
         )
 
     async def execute_workflow(
@@ -873,20 +844,13 @@
         workflow: Workflow,
         trigger: TriggerInfo,
         trace_id: Optional[str] = None,
-<<<<<<< HEAD
         start_from_node: Optional[str] = None,
         skip_trigger_validation: bool = False,
     ) -> Execution:
         """Async alias for run_async - for compatibility with ModernExecutionEngine API."""
         return await self.run_async(
-            workflow, trigger, trace_id, start_from_node, skip_trigger_validation
+            workflow, trigger, trace_id, start_from_node, skip_trigger_validation, execution_id
         )
-=======
-        execution_id: Optional[str] = None,
-    ) -> Execution:
-        """Async alias for run_async - for compatibility with ModernExecutionEngine API."""
-        return await self.run_async(workflow, trigger, trace_id, execution_id)
->>>>>>> 508d4d12
 
         # Execute nodes in dependency order with readiness checks
         executed: set[str] = set()
@@ -974,11 +938,7 @@
                     message=f"Node {node.name} completed",
                     node_id=current_node_id,
                 )
-<<<<<<< HEAD
-                self._repo.save(workflow_execution)
-=======
                 self._persist_execution(we)
->>>>>>> 508d4d12
 
                 # Propagate according to graph connections
                 for (
@@ -1037,11 +997,7 @@
                     message=f"Node {node.name} failed",
                     node_id=current_node_id,
                 )
-<<<<<<< HEAD
-                self._repo.save(workflow_execution)
-=======
                 self._persist_execution(we)
->>>>>>> 508d4d12
                 break
 
         if workflow_execution.status != ExecutionStatus.ERROR:
@@ -1055,11 +1011,7 @@
                 level=LogLevel.INFO,
                 message="Execution completed successfully",
             )
-<<<<<<< HEAD
-            self._repo.save(workflow_execution)
-=======
             self._persist_execution(we)
->>>>>>> 508d4d12
 
         return self._snapshot_execution(workflow_execution)
 
@@ -1228,13 +1180,8 @@
                 level=LogLevel.INFO,
                 message="Execution completed successfully",
             )
-<<<<<<< HEAD
-            self._repo.save(workflow_execution)
-        return workflow_execution
-=======
             self._persist_execution(we)
         return self._snapshot_execution(workflow_execution)
->>>>>>> 508d4d12
 
     def _create_workflow_pause(
         self,
