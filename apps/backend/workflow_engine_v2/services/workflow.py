--- conflicted
+++ resolved
@@ -348,13 +348,8 @@
         from shared.models.workflow import WorkflowDeploymentStatus
 
         optional_columns = {
-<<<<<<< HEAD
-            "deployment_status": WorkflowDeploymentStatus.PENDING.value,
-            "latest_execution_status": ExecutionStatus.NEW.value,  # Always start as NEW
-=======
             "deployment_status": WorkflowDeploymentStatus.UNDEPLOYED.value,  # Default state (never deployed)
             "latest_execution_status": ExecutionStatus.IDLE.value,  # Always start as IDLE (never executed)
->>>>>>> 1dca81a6
             "latest_execution_time": None,  # No execution yet
             "latest_execution_id": None,
             "icon_url": workflow.metadata.icon_url,
