"""
Simplified Workflow Agent based on new architecture
Implements 6 core nodes: Clarification, Negotiation, Gap Analysis,
Alternative Solution Generation, Workflow Generation, and Debug
"""
import structlog
from langgraph.graph import END, StateGraph

<<<<<<< HEAD
from .nodes import WorkflowAgentNodes
from .state import ClarificationContext, Conversation, WorkflowOrigin, WorkflowStage, WorkflowState
=======
from agents.nodes import WorkflowAgentNodes
from agents.state import (
    WorkflowState,
)
>>>>>>> 443073c7

logger = structlog.get_logger()

class WorkflowAgent:
    """
    Simplified Workflow Agent based on the 6-node architecture
    """

    def __init__(self):
        self.nodes = WorkflowAgentNodes()
        self.graph = None
        self._setup_graph()

    def _setup_graph(self):
        """Setup the simplified LangGraph workflow with 6 nodes"""

        # Create the StateGraph with simplified state
        workflow = StateGraph(WorkflowState)

        # Add the 6 core nodes
        workflow.add_node("clarification", self.nodes.clarification_node)
        workflow.add_node("negotiation", self.nodes.negotiation_node)
        workflow.add_node("gap_analysis", self.nodes.gap_analysis_node)
        workflow.add_node("alternative_generation", self.nodes.alternative_solution_generation_node)
        workflow.add_node("workflow_generation", self.nodes.workflow_generation_node)
        workflow.add_node("debug", self.nodes.debug_node)

        # Set entry point
        workflow.set_entry_point("clarification")

        # Add conditional edges based on the architecture flow
        workflow.add_conditional_edges(
            "clarification",
            self.nodes.should_continue,
            {
                "negotiation": "negotiation",
                "gap_analysis": "gap_analysis",
                "END": END,
            },
        )

        workflow.add_conditional_edges(
            "negotiation",
            self.nodes.should_continue,
            {
                "clarification": "clarification",
                "END": END,
            },
        )

        workflow.add_conditional_edges(
            "gap_analysis",
            self.nodes.should_continue,
            {
                "alternative_generation": "alternative_generation",
                "workflow_generation": "workflow_generation",
                "END": END,
            },
        )

        workflow.add_conditional_edges(
            "alternative_generation",
            self.nodes.should_continue,
            {
                "negotiation": "negotiation",
                "END": END,
            },
        )

        workflow.add_conditional_edges(
            "workflow_generation",
            self.nodes.should_continue,
            {
                "debug": "debug",
                "END": END,
            },
        )

        workflow.add_conditional_edges(
            "debug",
            self.nodes.should_continue,
            {
                "workflow_generation": "workflow_generation",
                "clarification": "clarification",
                "END": END,
            },
        )

        # Compile the graph
        self.graph = workflow.compile()
        logger.info("Simplified LangGraph workflow compiled successfully with 6-node architecture")<|MERGE_RESOLUTION|>--- conflicted
+++ resolved
@@ -6,17 +6,11 @@
 import structlog
 from langgraph.graph import END, StateGraph
 
-<<<<<<< HEAD
 from .nodes import WorkflowAgentNodes
-from .state import ClarificationContext, Conversation, WorkflowOrigin, WorkflowStage, WorkflowState
-=======
-from agents.nodes import WorkflowAgentNodes
-from agents.state import (
-    WorkflowState,
-)
->>>>>>> 443073c7
+from .state import WorkflowState
 
 logger = structlog.get_logger()
+
 
 class WorkflowAgent:
     """
