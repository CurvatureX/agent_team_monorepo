"""
FastAPI Server for Workflow Agent
只实现 ProcessConversation 这一个接口，替换 gRPC 服务器
"""

import asyncio
import json
import os

# Import shared models
import sys
import time
from typing import AsyncGenerator, Optional

from fastapi import FastAPI, HTTPException, Request
from fastapi.responses import StreamingResponse
from agents.state import WorkflowStage, WorkflowState

# Import workflow agent components
from agents.workflow_agent import WorkflowAgent
from core.config import settings
import logging
from services.state_manager import get_workflow_agent_state_manager

# Add parent directory to path for shared models
current_dir = os.path.dirname(os.path.abspath(__file__))
parent_dir = os.path.dirname(os.path.dirname(current_dir))  # Go to apps/backend
sys.path.insert(0, parent_dir)

# 遥测组件
try:
    from shared.telemetry import setup_telemetry, TrackingMiddleware, MetricsMiddleware  # type: ignore[assignment]
except ImportError:
    # Fallback for deployment - create dummy implementations
    print("Warning: Could not import telemetry components, using stubs")
    def setup_telemetry(*args, **kwargs):  # type: ignore[misc]
        pass
    class TrackingMiddleware:  # type: ignore[misc]
        def __init__(self, app):
            self.app = app
        async def __call__(self, scope, receive, send):
            await self.app(scope, receive, send)
    class MetricsMiddleware:  # type: ignore[misc]
        def __init__(self, app, **kwargs):
            self.app = app
        async def __call__(self, scope, receive, send):
            await self.app(scope, receive, send)

# shared models导入（两种环境都相同）
from shared.models.conversation import (
    ConversationRequest,
    ConversationResponse,
    ErrorContent,
    ResponseType,
    StatusChangeContent,
)

logger = logging.getLogger(__name__)


class WorkflowAgentServicer:
    """
    Workflow Agent FastAPI 服务实现
    基于 gRPC 实现的相同逻辑，转换为 FastAPI 流式接口
    内部管理 workflow_agent_state，对外提供简洁的对话接口
    """

    def __init__(self):
        logger.info("Initializing WorkflowAgentServicer")
        self.workflow_agent = WorkflowAgent()
        self.state_manager = get_workflow_agent_state_manager()
        logger.info("WorkflowAgentServicer initialized with database state management")

    async def process_conversation(self, request: ConversationRequest, request_obj: Optional[Request] = None) -> AsyncGenerator[str, None]:
        """
        处理对话的统一接口 - 支持所有工作流生成阶段
        内部管理 workflow_agent_state，对外提供流式响应
        完全复刻 gRPC 服务的逻辑
        """
        generator_created = False
        try:
<<<<<<< HEAD
            # 获取 trace_id（如果有的话）
            trace_id = getattr(request_obj.state, 'trace_id', None) if 'request_obj' in locals() else None
            
            logger.info("Processing conversation request", extra={
                "request_session_id": request.session_id, 
                "request_user_id": request.user_id,
                "trace_id": trace_id
            })
=======
            logger.info("Processing conversation request", extra={"request_session_id": request.session_id, "request_user_id": request.user_id})
>>>>>>> a378fee9
            session_id = request.session_id
            generator_created = True
            current_state = self.state_manager.get_state_by_session(
                session_id, request.access_token
            )

            if not current_state:
                # 创建新的 workflow_agent_state 记录
                workflow_context = None
                if request.workflow_context:
                    workflow_context = {
                        "origin": request.workflow_context.origin,
                        "source_workflow_id": request.workflow_context.source_workflow_id,
                    }
                state_id = self.state_manager.create_state(
                    session_id=session_id,
                    user_id=request.user_id or "anonymous",
                    initial_stage=WorkflowStage.CLARIFICATION,
                    workflow_context=workflow_context,
                    access_token=request.access_token,
                )

                if not state_id:
                    raise Exception("Failed to create workflow_agent_state")

                # 重新获取创建的状态
                current_state = self.state_manager.get_state_by_session(
                    session_id, request.access_token
                )
                logger.info("Created new workflow_agent_state", extra={"session_id": session_id})
            else:
                logger.info("Retrieved existing workflow_agent_state", extra={"session_id": session_id})

            # 添加用户消息到对话历史
            conversations = current_state.get("conversations", [])
            if request.user_message:
                conversations.append(
                    {
                        "role": "user",
                        "text": request.user_message,
                        "timestamp": int(time.time() * 1000),
                    }
                )
                current_state["conversations"] = conversations

            # 通过 LangGraph 处理状态 - 使用真正的 workflow_agent
            try:
                # 转换状态格式为 LangGraph WorkflowState
                workflow_state = self._convert_to_workflow_state(current_state)
                previous_stage = workflow_state.get("stage")
                
                # 使用 LangGraph 流式处理
                logger.info("Starting LangGraph streaming", extra={"session_id": session_id, "initial_stage": workflow_state.get('stage')})
                stream_iterator = self.workflow_agent.graph.astream(workflow_state)
                
                # Shield the entire stream iteration from cancellation
                try:
                    async for step_state in stream_iterator:
                        for node_name, updated_state in step_state.items():
                            logger.info(
                                "LangGraph node execution completed",
                                extra={
                                    "session_id": session_id,
                                    "node_name": node_name,
                                    "current_stage": updated_state.get("stage")
                                }
                            )
                            
                            # 发送状态变化信息
                            status_change_response = self._create_status_change_response(
                                session_id, node_name, previous_stage, updated_state
                            )
                            if status_change_response:
                                yield f"data: {status_change_response.model_dump_json()}\n\n"

                            # 只在特定阶段发送消息响应
                            current_stage = updated_state.get("stage", WorkflowStage.CLARIFICATION)
                            if current_stage == WorkflowStage.CLARIFICATION:
                                # Check if we have pending questions to send
                                clarification_context = updated_state.get("clarification_context", {})
                                pending_questions = clarification_context.get("pending_questions", [])
                                if pending_questions:
                                    message_response = await self._create_message_response(
                                        session_id, updated_state
                                    )
                                    if message_response:
                                        yield f"data: {message_response.model_dump_json()}\n\n"

                            # 只在WORKFLOW_GENERATION节点完成后发送工作流响应
                            if node_name == "workflow_generation" and current_stage == WorkflowStage.DEBUG:
                                # workflow_generation节点完成，进入DEBUG阶段，此时发送workflow
                                workflow_response = await self._create_workflow_response(
                                    session_id, updated_state
                                )
                                if workflow_response:
                                    logger.info("Sending workflow response after workflow_generation node completed")
                                    yield f"data: {workflow_response.model_dump_json()}\n\n"

                            # 更新状态跟踪
                            previous_stage = current_stage
                            current_state = self._convert_from_workflow_state(updated_state)
                            
                except asyncio.CancelledError:
                    logger.warning("LangGraph stream was cancelled", extra={"session_id": session_id})
                    raise
                    
                logger.info(
                    "LangGraph streaming completed - async for loop exited",
                    extra={
                        "session_id": session_id,
                        "final_stage": current_state.get("stage")
                    }
                )

                # 保存更新后的状态到数据库
                success = self.state_manager.save_full_state(
                    session_id=session_id,
                    workflow_state=current_state,
                    access_token=request.access_token,
                )
                if success:
                    logger.info("Saved updated workflow_agent_state", extra={"session_id": session_id})
                else:
                    logger.error("Failed to save workflow_agent_state", extra={"session_id": session_id})

            except (GeneratorExit, asyncio.CancelledError) as cancel_error:
                # 客户端断开连接时的正常处理
                logger.info(
                    "Client disconnected or request cancelled during workflow processing",
                    extra={
                        "session_id": session_id,
                        "current_stage": current_state.get("stage"),
                        "error_type": type(cancel_error).__name__
                    }
                )
                # 保存当前状态
                try:
                    self.state_manager.save_full_state(
                        session_id=session_id,
                        workflow_state=current_state,
                        access_token=request.access_token
                    )
                except Exception as save_error:
                    logger.error("Failed to save state on disconnect", extra={"error": str(save_error)})
                raise  # 重新抛出 GeneratorExit/CancelledError
                
            except Exception as processing_error:
                # Handle AttributeError specifically for END constant
                error_msg = str(processing_error)
                if isinstance(processing_error, AttributeError) and "END" in error_msg:
                    logger.warning(
                        "Handled END constant AttributeError",
                        extra={
                            "session_id": session_id,
                            "error": error_msg
                        }
                    )
                    # This is expected when workflow reaches END - not a real error
                else:
                    logger.error(
                        "Error in workflow processing",
                        extra={
                            "session_id": session_id,
                            "error": error_msg,
                            "error_type": type(processing_error).__name__
                        }
                    )
                
                # 尝试保存错误状态
                try:
                    current_state["error"] = str(processing_error)
                    current_state["error_stage"] = current_state.get("stage", "unknown")
                    self.state_manager.save_full_state(
                        session_id=session_id,
                        workflow_state=current_state,
                        access_token=request.access_token
                    )
                except Exception as save_error:
                    logger.error("Failed to save error state", extra={"error": str(save_error)})
                
                error_response = ConversationResponse(
                    session_id=session_id,
                    response_type=ResponseType.ERROR,
                    error=ErrorContent(
                        error_code="PROCESSING_ERROR",
                        message=f"Error processing workflow: {str(processing_error)}",
                        details=str(processing_error),
                        is_recoverable=True,
                    ),
                    is_final=True,
                )
                yield f"data: {error_response.model_dump_json()}\n\n"
            
            finally:
                # 清理逻辑
                logger.info(
                    "Workflow processing cleanup - generator finally block",
                    extra={
                        "session_id": session_id,
                        "final_stage": current_state.get("stage"),
                        "generator_created": generator_created
                    }
                )

        except Exception as e:
            import traceback

            error_traceback = traceback.format_exc()
            logger.error(
                "Failed to process conversation",
                extra={
                    "error": str(e),
                    "session_id": request.session_id,
                    "traceback": error_traceback
                }
            )

            # 发送错误响应
            error_response = ConversationResponse(
                session_id=request.session_id,
                response_type=ResponseType.ERROR,
                error=ErrorContent(
                    error_code="INTERNAL_ERROR",
                    message=f"Failed to process conversation: {str(e)}",
                    details=str(e),
                    is_recoverable=True,
                ),
                is_final=True,
            )
            yield f"data: {error_response.model_dump_json()}\n\n"

    def _convert_to_workflow_state(self, db_state: dict) -> WorkflowState:
        """将数据库状态转换为 LangGraph WorkflowState"""
        workflow_state: WorkflowState = {
            "session_id": db_state.get("session_id", ""),
            "user_id": db_state.get("user_id", "anonymous"),
            "created_at": db_state.get("created_at", int(time.time() * 1000)),
            "updated_at": db_state.get("updated_at", int(time.time() * 1000)),
            "stage": WorkflowStage(db_state.get("stage", "clarification")),
            "intent_summary": db_state.get("intent_summary", ""),
            "execution_history": db_state.get("execution_history", []),
            "clarification_context": db_state.get(
                "clarification_context", {"origin": "create", "pending_questions": []}
            ),
            "conversations": db_state.get("conversations", []),
            "identified_gaps": db_state.get("identified_gaps", db_state.get("gaps", [])),  # Use new name or legacy
            "gap_status": db_state.get("gap_status", "no_gap"),
            # gap_resolution removed
            "current_workflow": {},
            "debug_result": db_state.get("debug_result", ""),
            "debug_loop_count": db_state.get("debug_loop_count", 0),
        }

        # 处理 current_workflow
        current_workflow = db_state.get("current_workflow")
        if isinstance(current_workflow, str) and current_workflow:
            try:
                workflow_state["current_workflow"] = json.loads(current_workflow)
            except json.JSONDecodeError:
                workflow_state["current_workflow"] = {}
        elif isinstance(current_workflow, dict):
            workflow_state["current_workflow"] = current_workflow
        else:
            workflow_state["current_workflow"] = {}

        return workflow_state

    def _convert_from_workflow_state(self, workflow_state: WorkflowState) -> dict:
        """将 LangGraph WorkflowState 转换为数据库状态"""
        db_state = dict(workflow_state)

        # 确保stage 是字符串
        if isinstance(db_state.get("stage"), WorkflowStage):
            db_state["stage"] = db_state["stage"].value

        return db_state

    def _create_status_change_response(
        self,
        session_id: str,
        node_name: str,
        previous_stage: Optional[WorkflowStage],
        current_state: WorkflowState,
    ) -> ConversationResponse:
        """创建状态变化响应"""
        current_stage = current_state.get("stage", WorkflowStage.CLARIFICATION)
        
        # 准备 stage_state 内容（不包含敏感信息）
        stage_state = {
            "session_id": current_state.get("session_id", session_id),
            "stage": (
                current_stage.value
                if isinstance(current_stage, WorkflowStage)
                else str(current_stage)
            ),
            "intent_summary": current_state.get("intent_summary", ""),
            # Using legacy field names for backward compatibility
            "gaps": current_state.get("identified_gaps", []),  # Map to legacy name
            "alternatives": [],  # Always empty, not used anymore
            "debug_result": current_state.get("debug_result", ""),
            "debug_loop_count": current_state.get("debug_loop_count", 0),
            "conversations_count": len(current_state.get("conversations", [])),
            "has_workflow": bool(current_state.get("current_workflow", {})),
        }

        return ConversationResponse(
            session_id=session_id,
            response_type=ResponseType.STATUS_CHANGE,
            is_final=False,
            status_change=StatusChangeContent(
                previous_stage=(
                    previous_stage.value
                    if previous_stage and isinstance(previous_stage, WorkflowStage)
                    else (str(previous_stage) if previous_stage else None)
                ),
                current_stage=(
                    current_stage.value
                    if isinstance(current_stage, WorkflowStage)
                    else str(current_stage)
                ),
                stage_state=stage_state,
                node_name=node_name,
            ),
        )

    async def _create_message_response(
        self, session_id: str, state: WorkflowState
    ) -> Optional[ConversationResponse]:
        """创建消息响应（仅限 clarification 和 alternative 阶段）"""
        conversations = state.get("conversations", [])
        current_stage = state.get("stage", WorkflowStage.CLARIFICATION)

        # 获取最后一条 assistant 消息
        for conv in reversed(conversations):
            if conv.get("role") == "assistant":
                # Only set is_final=True when we're in the final stages or when workflow is complete
                is_final = current_stage in [
                    WorkflowStage.WORKFLOW_GENERATION, 
                    WorkflowStage.DEBUG,
                    "__end__"
                ]
                
                return ConversationResponse(
                    session_id=session_id,
                    response_type=ResponseType.MESSAGE,
                    message=conv.get("text", ""),
                    is_final=is_final,
                )

        return None

    async def _create_workflow_response(
        self, session_id: str, state: WorkflowState
    ) -> Optional[ConversationResponse]:
        """创建工作流响应"""
        current_workflow = state.get("current_workflow", {})

        if (
            current_workflow
            and isinstance(current_workflow, dict)
            and current_workflow.get("nodes")
        ):
            workflow_json = json.dumps(current_workflow)
            logger.info("Creating workflow response", extra={"node_count": len(current_workflow.get('nodes', []))})
            return ConversationResponse(
                session_id=session_id,
                response_type=ResponseType.WORKFLOW,
                workflow=workflow_json,
                is_final=False,
            )
        else:
            logger.debug("No workflow to send", extra={"current_workflow": current_workflow})

        return None
    


# 创建 FastAPI 应用
app = FastAPI(
    title="Workflow Agent API",
    description="工作流代理服务 - ProcessConversation 接口",
    version="1.0.0",
)

# 初始化遥测系统
# 从环境变量获取 OTLP 端点，默认使用 otel-collector
otlp_endpoint = os.getenv("OTEL_EXPORTER_OTLP_ENDPOINT", "http://otel-collector:4317")
setup_telemetry(app, service_name="workflow-agent", service_version="1.0.0", otlp_endpoint=otlp_endpoint)

# 添加遥测中间件
app.add_middleware(TrackingMiddleware)  # type: ignore
app.add_middleware(MetricsMiddleware, service_name="workflow-agent")  # type: ignore

# 创建服务器实例
servicer = WorkflowAgentServicer()


@app.post("/process-conversation")
async def process_conversation(request: ConversationRequest, request_obj: Request):
    """
    ProcessConversation 接口 - 对应原来的 gRPC 方法
    返回流式响应
    """
    import time
    start_time = time.time()
    session_id = request.session_id
    
    # 获取 trace_id
    trace_id = request_obj.headers.get("x-trace-id") or request_obj.headers.get("X-Trace-ID")
    if trace_id:
        logger.info(f"Processing conversation with trace_id: {trace_id}")
        # 将 trace_id 存储到 request state，供后续使用
        request_obj.state.trace_id = trace_id
    
    async def wrapped_generator():
        """Wrapper to track client disconnection"""
        try:
            logger.info("Starting streaming response", extra={"session_id": session_id})
<<<<<<< HEAD
            async for chunk in servicer.process_conversation(request, request_obj):
=======
            async for chunk in servicer.process_conversation(request):
>>>>>>> a378fee9
                # Check if client is still connected
                if await request_obj.is_disconnected():
                    logger.warning("Client disconnected", extra={"session_id": session_id, "elapsed_seconds": round(time.time() - start_time, 2)})
                    break
                yield chunk
        except asyncio.CancelledError:
            elapsed = time.time() - start_time
            logger.warning("Streaming cancelled", extra={"session_id": session_id, "elapsed_seconds": round(elapsed, 2)})
            raise
        except Exception as e:
            elapsed = time.time() - start_time
            logger.error("Error in streaming", extra={"session_id": session_id, "elapsed_seconds": round(elapsed, 2), "error": str(e)})
            raise
        finally:
            elapsed = time.time() - start_time
            logger.info("Streaming ended", extra={"session_id": session_id, "elapsed_seconds": round(elapsed, 2)})
    
    return StreamingResponse(
        wrapped_generator(),
        media_type="text/event-stream",
        headers={
            "Cache-Control": "no-cache",
            "Connection": "keep-alive",
            "X-Accel-Buffering": "no",  # Disable proxy buffering
        },
    )


@app.get("/health")
async def health_check():
    """健康检查"""
    return {"status": "healthy", "service": "workflow_agent_fastapi"}


if __name__ == "__main__":
    import os

    import uvicorn

    port = getattr(settings, "FASTAPI_PORT", None) or int(os.getenv("FASTAPI_PORT", "8001"))
    uvicorn.run(app, host="0.0.0.0", port=port)<|MERGE_RESOLUTION|>--- conflicted
+++ resolved
@@ -79,18 +79,14 @@
         """
         generator_created = False
         try:
-<<<<<<< HEAD
             # 获取 trace_id（如果有的话）
-            trace_id = getattr(request_obj.state, 'trace_id', None) if 'request_obj' in locals() else None
+            trace_id = getattr(request_obj.state, 'trace_id', None) if request_obj else None
             
             logger.info("Processing conversation request", extra={
                 "request_session_id": request.session_id, 
                 "request_user_id": request.user_id,
                 "trace_id": trace_id
             })
-=======
-            logger.info("Processing conversation request", extra={"request_session_id": request.session_id, "request_user_id": request.user_id})
->>>>>>> a378fee9
             session_id = request.session_id
             generator_created = True
             current_state = self.state_manager.get_state_by_session(
@@ -509,11 +505,7 @@
         """Wrapper to track client disconnection"""
         try:
             logger.info("Starting streaming response", extra={"session_id": session_id})
-<<<<<<< HEAD
             async for chunk in servicer.process_conversation(request, request_obj):
-=======
-            async for chunk in servicer.process_conversation(request):
->>>>>>> a378fee9
                 # Check if client is still connected
                 if await request_obj.is_disconnected():
                     logger.warning("Client disconnected", extra={"session_id": session_id, "elapsed_seconds": round(time.time() - start_time, 2)})
