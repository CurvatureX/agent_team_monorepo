--- conflicted
+++ resolved
@@ -198,16 +198,11 @@
                                         yield f"data: {message_response.model_dump_json()}\n\n"
 
                             # 只在WORKFLOW_GENERATION节点完成后发送工作流响应
-<<<<<<< HEAD
                             if (
                                 node_name == "workflow_generation"
-                                and current_stage == WorkflowStage.DEBUG
+                                and current_stage == WorkflowStage.WORKFLOW_GENERATION
                             ):
-                                # workflow_generation节点完成，进入DEBUG阶段，此时发送workflow
-=======
-                            if node_name == "workflow_generation" and current_stage == WorkflowStage.WORKFLOW_GENERATION:
                                 # workflow_generation节点完成，发送workflow
->>>>>>> 24efecd4
                                 workflow_response = await self._create_workflow_response(
                                     session_id, updated_state
                                 )
@@ -216,7 +211,7 @@
                                         "Sending workflow response after workflow_generation node completed"
                                     )
                                     yield f"data: {workflow_response.model_dump_json()}\n\n"
-                            
+
                             # Send debug result when debug node completes
                             if node_name == "debug" and updated_state.get("debug_result"):
                                 debug_result = updated_state.get("debug_result", {})
@@ -224,7 +219,7 @@
                                     session_id=session_id,
                                     response_type=ResponseType.DEBUG_RESULT,
                                     debug_result=debug_result,
-                                    is_final=False
+                                    is_final=False,
                                 )
                                 logger.info("Sending debug result after debug node completed")
                                 yield f"data: {debug_response.model_dump_json()}\n\n"
