--- conflicted
+++ resolved
@@ -3,65 +3,29 @@
 只实现 ProcessConversation 这一个接口，替换 gRPC 服务器
 """
 
-<<<<<<< HEAD
+import asyncio
 import json
 import os
 
-# 统一导入路径管理
+# Import shared models
 import sys
 import time
-from pathlib import Path
-from typing import AsyncGenerator
+from typing import AsyncGenerator, Optional
 
 import structlog
-from fastapi import FastAPI, HTTPException
-from fastapi.responses import StreamingResponse
-
-# 设置shared models导入路径
-if os.path.exists("/app/shared"):  # Docker 环境
-    if "/app" not in sys.path:
-        sys.path.insert(0, "/app")
-    # Docker环境下使用相对导入
-    from agents.state import WorkflowOrigin, WorkflowStage, WorkflowState
-    from agents.workflow_agent import WorkflowAgent
-    from core.config import settings
-else:  # 本地开发环境
-    backend_dir = Path(__file__).parent.parent.parent
-    if str(backend_dir) not in sys.path:
-        sys.path.insert(0, str(backend_dir))
-    # 本地环境下使用完整路径导入
-    from workflow_agent.agents.state import WorkflowOrigin, WorkflowStage, WorkflowState
-    from workflow_agent.agents.workflow_agent import WorkflowAgent
-    from workflow_agent.core.config import settings
-=======
-import asyncio
-import json
-import time
-from typing import Optional, AsyncGenerator
-
-from fastapi import FastAPI, HTTPException
-from fastapi.responses import StreamingResponse
-import structlog
+from agents.state import WorkflowStage, WorkflowState
 
 # Import workflow agent components
 from agents.workflow_agent import WorkflowAgent
 from core.config import settings
+from fastapi import FastAPI, HTTPException
+from fastapi.responses import StreamingResponse
 from services.state_manager import get_workflow_agent_state_manager
-from agents.state import WorkflowState, WorkflowStage
-
-# Import shared models
-import sys
-import os
+
 # Add parent directory to path for shared models
 current_dir = os.path.dirname(os.path.abspath(__file__))
 parent_dir = os.path.dirname(os.path.dirname(current_dir))  # Go to apps/backend
 sys.path.insert(0, parent_dir)
-
-from shared.models.conversation import (
-    ConversationRequest, ConversationResponse,
-    ErrorContent, ResponseType, StatusChangeContent
-)
->>>>>>> 5a9b16cc
 
 # shared models导入（两种环境都相同）
 from shared.models.conversation import (
@@ -69,161 +33,75 @@
     ConversationResponse,
     ErrorContent,
     ResponseType,
+    StatusChangeContent,
 )
 
 logger = structlog.get_logger()
 
 
-<<<<<<< HEAD
-class FastAPIWorkflowServer:
-    """FastAPI 工作流服务器 - 只实现 ProcessConversation"""
-=======
 class WorkflowAgentServicer:
     """
     Workflow Agent FastAPI 服务实现
     基于 gRPC 实现的相同逻辑，转换为 FastAPI 流式接口
     内部管理 workflow_agent_state，对外提供简洁的对话接口
     """
->>>>>>> 5a9b16cc
 
     def __init__(self):
         logger.info("Initializing WorkflowAgentServicer")
         self.workflow_agent = WorkflowAgent()
-<<<<<<< HEAD
-        logger.info("FastAPI Workflow Server initialized")
-
-    async def process_conversation_stream(
-        self, request: ConversationRequest
-=======
         self.state_manager = get_workflow_agent_state_manager()
         logger.info("WorkflowAgentServicer initialized with database state management")
-    
-    async def process_conversation(
-        self, 
-        request: ConversationRequest
->>>>>>> 5a9b16cc
-    ) -> AsyncGenerator[str, None]:
+
+    async def process_conversation(self, request: ConversationRequest) -> AsyncGenerator[str, None]:
         """
         处理对话的统一接口 - 支持所有工作流生成阶段
         内部管理 workflow_agent_state，对外提供流式响应
         完全复刻 gRPC 服务的逻辑
         """
         try:
-<<<<<<< HEAD
-            logger.info(f"Processing conversation for session {request.session_id}")
-
-            # 转换请求为内部状态格式
-            state: WorkflowState = {
-                "session_id": request.session_id,
-                "user_id": request.user_id,
-                "created_at": int(time.time() * 1000),
-                "updated_at": int(time.time() * 1000),
-                "stage": WorkflowStage.CLARIFICATION,
-                "intent_summary": "",
-                "clarification_context": {"origin": WorkflowOrigin.CREATE, "pending_questions": []},
-                "conversations": [
-                    {
-                        "role": "user",
-                        "text": request.user_message,
-                        "timestamp": int(time.time() * 1000),
-                    }
-                ],
-                "gaps": [],
-                "alternatives": [],
-                "current_workflow": {},
-                "debug_result": "",
-                "debug_loop_count": 0,
-            }
-
-            # 如果有工作流上下文，设置相应字段
-            if request.workflow_context:
-                # 这里根据实际的 WorkflowAgent 实现来设置状态
-                pass
-
-            # 调用现有的 LangGraph 工作流代理
-            try:
-                # 使用现有的工作流代理处理
-                async for chunk in self.workflow_agent.astream(state):
-                    # 转换 LangGraph 输出为 ConversationResponse 格式
-                    for node_name, node_output in chunk.items():
-                        # 处理不同类型的输出
-                        if isinstance(node_output, dict) and hasattr(node_output, "get"):
-                            response = self._convert_to_conversation_response(
-                                request.session_id, node_name, node_output
-                            )
-                            if response:
-                                yield f"data: {response.model_dump_json()}\n\n"
-                        elif isinstance(node_output, str):
-                            # 处理字符串输出（通常是错误信息）
-                            response = ConversationResponse(
-                                session_id=request.session_id,
-                                response_type=ResponseType.MESSAGE,
-                                is_final=False,
-                                message=f"节点 {node_name}: {node_output}",
-                            )
-                            yield f"data: {response.model_dump_json()}\n\n"
-                        else:
-                            # 处理其他类型的输出
-                            logger.warning(
-                                f"Unknown node output type for {node_name}: {type(node_output)}"
-                            )
-                            response = ConversationResponse(
-                                session_id=request.session_id,
-                                response_type=ResponseType.MESSAGE,
-                                is_final=False,
-                                message=f"处理节点 {node_name}...",
-                            )
-                            yield f"data: {response.model_dump_json()}\n\n"
-
-                # 发送最终响应
-                final_response = ConversationResponse(
-                    session_id=request.session_id,
-                    response_type=ResponseType.MESSAGE,
-                    is_final=True,
-                    message="工作流处理完成",
-                )
-                yield f"data: {final_response.model_dump_json()}\n\n"
-
-            except Exception as e:
-                logger.error(f"Error in workflow processing: {e}")
-=======
             logger.info(f"Request: {request}")
             session_id = request.session_id
-            current_state = self.state_manager.get_state_by_session(session_id, request.access_token)
-            
+            current_state = self.state_manager.get_state_by_session(
+                session_id, request.access_token
+            )
+
             if not current_state:
                 # 创建新的 workflow_agent_state 记录
                 workflow_context = None
                 if request.workflow_context:
                     workflow_context = {
                         "origin": request.workflow_context.origin,
-                        "source_workflow_id": request.workflow_context.source_workflow_id
+                        "source_workflow_id": request.workflow_context.source_workflow_id,
                     }
                 state_id = self.state_manager.create_state(
                     session_id=session_id,
                     user_id=request.user_id or "anonymous",
                     initial_stage=WorkflowStage.CLARIFICATION,
                     workflow_context=workflow_context,
-                    access_token=request.access_token
-                )
-                
+                    access_token=request.access_token,
+                )
+
                 if not state_id:
                     raise Exception("Failed to create workflow_agent_state")
-                
+
                 # 重新获取创建的状态
-                current_state = self.state_manager.get_state_by_session(session_id, request.access_token)
+                current_state = self.state_manager.get_state_by_session(
+                    session_id, request.access_token
+                )
                 logger.info(f"Created new workflow_agent_state for session {session_id}")
             else:
                 logger.info(f"Retrieved existing workflow_agent_state for session {session_id}")
-            
+
             # 添加用户消息到对话历史
             conversations = current_state.get("conversations", [])
             if request.user_message:
-                conversations.append({
-                    "role": "user",
-                    "text": request.user_message,
-                    "timestamp": int(time.time() * 1000)
-                })
+                conversations.append(
+                    {
+                        "role": "user",
+                        "text": request.user_message,
+                        "timestamp": int(time.time() * 1000),
+                    }
+                )
                 current_state["conversations"] = conversations
 
             logger.info(f"Current stage: {current_state.get('stage', 'unknown')}")
@@ -233,38 +111,45 @@
                 # 转换状态格式为 LangGraph WorkflowState
                 workflow_state = self._convert_to_workflow_state(current_state)
                 previous_stage = workflow_state.get("stage")
-                
+
                 # 使用 LangGraph 流式处理
                 async for step_state in self.workflow_agent.graph.astream(workflow_state):
                     for node_name, updated_state in step_state.items():
                         logger.info(f"LangGraph step completed: {node_name}")
-                        
+
                         # 发送状态变化信息
-                        if node_name != 'router':
+                        if node_name != "router":
                             status_change_response = self._create_status_change_response(
                                 session_id, node_name, previous_stage, updated_state
                             )
                             yield f"data: {status_change_response.model_dump_json()}\n\n"
-                        
+
                         # 只在特定阶段发送消息响应
                         current_stage = updated_state.get("stage", WorkflowStage.CLARIFICATION)
                         if current_stage in [WorkflowStage.NEGOTIATION]:
-                            message_response = await self._create_message_response(session_id, updated_state)
+                            message_response = await self._create_message_response(
+                                session_id, updated_state
+                            )
                             if message_response:
                                 yield f"data: {message_response.model_dump_json()}\n\n"
-                        
+
                         # 如果是工作流生成完成，发送工作流响应
                         if current_stage == WorkflowStage.WORKFLOW_GENERATION:
-                            workflow_response = await self._create_workflow_response(session_id, updated_state)
+                            workflow_response = await self._create_workflow_response(
+                                session_id, updated_state
+                            )
                             if workflow_response:
                                 yield f"data: {workflow_response.model_dump_json()}\n\n"
-                        
+
                         # 更新状态跟踪
                         previous_stage = current_stage
                         current_state = self._convert_from_workflow_state(updated_state)
-                        
+
                         # 如果到达完成状态，退出循环
-                        if updated_state.get("stage") in [WorkflowStage.COMPLETED, WorkflowStage.NEGOTIATION]:
+                        if updated_state.get("stage") in [
+                            WorkflowStage.COMPLETED,
+                            WorkflowStage.NEGOTIATION,
+                        ]:
                             logger.warning(f"Workflow completed!!!!!!: {updated_state}")
                             break
 
@@ -272,7 +157,7 @@
                 success = self.state_manager.save_full_state(
                     session_id=session_id,
                     workflow_state=current_state,
-                    access_token=request.access_token
+                    access_token=request.access_token,
                 )
                 if success:
                     logger.info(f"Saved updated workflow_agent_state for session {session_id}")
@@ -281,35 +166,29 @@
 
             except Exception as processing_error:
                 logger.error(f"Error in workflow processing: {processing_error}")
->>>>>>> 5a9b16cc
                 error_response = ConversationResponse(
                     session_id=session_id,
                     response_type=ResponseType.ERROR,
                     error=ErrorContent(
-<<<<<<< HEAD
-                        error_code="WORKFLOW_ERROR",
-                        message=str(e),
-                        details=f"Error in workflow processing: {e}",
-                        is_recoverable=True,
-                    ),
-=======
                         error_code="PROCESSING_ERROR",
                         message=f"Error processing workflow: {str(processing_error)}",
                         details=str(processing_error),
-                        is_recoverable=True
+                        is_recoverable=True,
                     ),
-                    is_final=True
->>>>>>> 5a9b16cc
+                    is_final=True,
                 )
                 yield f"data: {error_response.model_dump_json()}\n\n"
 
         except Exception as e:
             import traceback
+
             error_traceback = traceback.format_exc()
-            logger.error(f"Failed to process conversation: {str(e)}", 
-                        session_id=request.session_id,
-                        traceback=error_traceback)
-            
+            logger.error(
+                f"Failed to process conversation: {str(e)}",
+                session_id=request.session_id,
+                traceback=error_traceback,
+            )
+
             # 发送错误响应
             error_response = ConversationResponse(
                 session_id=request.session_id,
@@ -318,65 +197,12 @@
                     error_code="INTERNAL_ERROR",
                     message=f"Failed to process conversation: {str(e)}",
                     details=str(e),
-<<<<<<< HEAD
-                    is_recoverable=False,
+                    is_recoverable=True,
                 ),
+                is_final=True,
             )
             yield f"data: {error_response.model_dump_json()}\n\n"
 
-    def _convert_to_conversation_response(
-        self, session_id: str, node_name: str, node_output: dict
-    ) -> ConversationResponse:
-        """
-        将 LangGraph 节点输出转换为 ConversationResponse
-        """
-        try:
-            # 根据节点类型和输出内容决定响应类型
-            if node_name == "designer" and "current_workflow_json" in node_output:
-                # 工作流生成完成
-                return ConversationResponse(
-                    session_id=session_id,
-                    response_type=ResponseType.WORKFLOW,
-                    is_final=False,
-                    workflow=node_output["current_workflow_json"],
-                )
-            elif "message" in node_output or "response" in node_output:
-                # 普通消息响应
-                message_text = node_output.get("message", node_output.get("response", ""))
-                return ConversationResponse(
-                    session_id=session_id,
-                    response_type=ResponseType.MESSAGE,
-                    is_final=False,
-                    message=str(message_text),
-                )
-
-            # 默认返回空消息
-            return ConversationResponse(
-                session_id=session_id,
-                response_type=ResponseType.MESSAGE,
-                is_final=False,
-                message="处理中...",
-            )
-
-        except Exception as e:
-            logger.error(f"Error converting node output: {e}")
-            return ConversationResponse(
-                session_id=session_id,
-                response_type=ResponseType.ERROR,
-                is_final=False,
-                error=ErrorContent(
-                    error_code="CONVERSION_ERROR",
-                    message="Error converting response",
-                    details=str(e),
-                    is_recoverable=True,
-                ),
-=======
-                    is_recoverable=True
-                ),
-                is_final=True
-            )
-            yield f"data: {error_response.model_dump_json()}\n\n"
-    
     def _convert_to_workflow_state(self, db_state: dict) -> WorkflowState:
         """将数据库状态转换为 LangGraph WorkflowState"""
         workflow_state: WorkflowState = {
@@ -387,10 +213,9 @@
             "stage": WorkflowStage(db_state.get("stage", "clarification")),
             "intent_summary": db_state.get("intent_summary", ""),
             "execution_history": db_state.get("execution_history", []),
-            "clarification_context": db_state.get("clarification_context", {
-                "origin": "create",
-                "pending_questions": []
-            }),
+            "clarification_context": db_state.get(
+                "clarification_context", {"origin": "create", "pending_questions": []}
+            ),
             "conversations": db_state.get("conversations", []),
             "gaps": db_state.get("gaps", []),
             "alternatives": db_state.get("alternatives", []),
@@ -398,7 +223,7 @@
             "debug_result": db_state.get("debug_result", ""),
             "debug_loop_count": db_state.get("debug_loop_count", 0),
         }
-        
+
         # 处理 current_workflow
         current_workflow = db_state.get("current_workflow")
         if isinstance(current_workflow, str) and current_workflow:
@@ -410,58 +235,72 @@
             workflow_state["current_workflow"] = current_workflow
         else:
             workflow_state["current_workflow"] = {}
-            
+
         return workflow_state
-        
+
     def _convert_from_workflow_state(self, workflow_state: WorkflowState) -> dict:
         """将 LangGraph WorkflowState 转换为数据库状态"""
         db_state = dict(workflow_state)
-        
+
         # 确保stage 是字符串
         if isinstance(db_state.get("stage"), WorkflowStage):
             db_state["stage"] = db_state["stage"].value
-            
+
         return db_state
-        
+
     def _create_status_change_response(
-        self, 
-        session_id: str, 
-        node_name: str, 
-        previous_stage: Optional[WorkflowStage], 
-        current_state: WorkflowState
+        self,
+        session_id: str,
+        node_name: str,
+        previous_stage: Optional[WorkflowStage],
+        current_state: WorkflowState,
     ) -> ConversationResponse:
         """创建状态变化响应"""
         current_stage = current_state.get("stage", WorkflowStage.CLARIFICATION)
-        
+
         # 准备 stage_state 内容（不包含敏感信息）
         stage_state = {
             "session_id": current_state.get("session_id", session_id),
-            "stage": current_stage.value if isinstance(current_stage, WorkflowStage) else str(current_stage),
+            "stage": (
+                current_stage.value
+                if isinstance(current_stage, WorkflowStage)
+                else str(current_stage)
+            ),
             "intent_summary": current_state.get("intent_summary", ""),
             "gaps": current_state.get("gaps", []),
             "alternatives": current_state.get("alternatives", []),
             "debug_result": current_state.get("debug_result", ""),
             "debug_loop_count": current_state.get("debug_loop_count", 0),
             "conversations_count": len(current_state.get("conversations", [])),
-            "has_workflow": bool(current_state.get("current_workflow", {}))
+            "has_workflow": bool(current_state.get("current_workflow", {})),
         }
-        
+
         return ConversationResponse(
             session_id=session_id,
             response_type=ResponseType.STATUS_CHANGE,
             is_final=False,
             status_change=StatusChangeContent(
-                previous_stage=previous_stage.value if previous_stage and isinstance(previous_stage, WorkflowStage) else (str(previous_stage) if previous_stage else None),
-                current_stage=current_stage.value if isinstance(current_stage, WorkflowStage) else str(current_stage),
+                previous_stage=(
+                    previous_stage.value
+                    if previous_stage and isinstance(previous_stage, WorkflowStage)
+                    else (str(previous_stage) if previous_stage else None)
+                ),
+                current_stage=(
+                    current_stage.value
+                    if isinstance(current_stage, WorkflowStage)
+                    else str(current_stage)
+                ),
                 stage_state=stage_state,
-                node_name=node_name
-            )
+                node_name=node_name,
+            ),
         )
-    
-    async def _create_message_response(self, session_id: str, state: WorkflowState) -> Optional[ConversationResponse]:
+
+    async def _create_message_response(
+        self, session_id: str, state: WorkflowState
+    ) -> Optional[ConversationResponse]:
         """创建消息响应（仅限 clarification 和 alternative 阶段）"""
         conversations = state.get("conversations", [])
-        
+
         # 获取最后一条 assistant 消息
         for conv in reversed(conversations):
             if conv.get("role") == "assistant":
@@ -469,32 +308,38 @@
                     session_id=session_id,
                     response_type=ResponseType.MESSAGE,
                     message=conv.get("text", ""),
-                    is_final=True
-                )
-        
+                    is_final=True,
+                )
+
         return None
-    
-    async def _create_workflow_response(self, session_id: str, state: WorkflowState) -> Optional[ConversationResponse]:
+
+    async def _create_workflow_response(
+        self, session_id: str, state: WorkflowState
+    ) -> Optional[ConversationResponse]:
         """创建工作流响应"""
         current_workflow = state.get("current_workflow", {})
-        
-        if current_workflow and isinstance(current_workflow, dict) and current_workflow.get("nodes"):
+
+        if (
+            current_workflow
+            and isinstance(current_workflow, dict)
+            and current_workflow.get("nodes")
+        ):
             workflow_json = json.dumps(current_workflow)
             return ConversationResponse(
                 session_id=session_id,
                 response_type=ResponseType.WORKFLOW,
                 workflow=workflow_json,
-                is_final=False
->>>>>>> 5a9b16cc
+                is_final=False,
             )
-        
+
         return None
-        
 
 
 # 创建 FastAPI 应用
 app = FastAPI(
-    title="Workflow Agent API", description="工作流代理服务 - ProcessConversation 接口", version="1.0.0"
+    title="Workflow Agent API",
+    description="工作流代理服务 - ProcessConversation 接口",
+    version="1.0.0",
 )
 
 # 创建服务器实例
@@ -524,12 +369,9 @@
 
 
 if __name__ == "__main__":
+    import os
+
     import uvicorn
-<<<<<<< HEAD
 
     port = getattr(settings, "FASTAPI_PORT", None) or int(os.getenv("FASTAPI_PORT", "8001"))
-=======
-    import os
-    port = getattr(settings, 'FASTAPI_PORT', None) or int(os.getenv('FASTAPI_PORT', '8001'))
->>>>>>> 5a9b16cc
     uvicorn.run(app, host="0.0.0.0", port=port)