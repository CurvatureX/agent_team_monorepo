"""
External action node specifications.

This module defines specifications for all EXTERNAL_ACTION_NODE subtypes including
GitHub, Email, Slack, and API call integrations.
"""

<<<<<<< HEAD
from shared.node_specs.base import (
=======
from ..base import (
    ConnectionType,
    DataFormat,
>>>>>>> 81c59716
    InputPortSpec,
    NodeSpec,
    OutputPortSpec,
    ParameterDef,
    ParameterType,
<<<<<<< HEAD
)

# EXTERNAL_API_CALL Node Specification - Generic API Call
external_api_call_spec = NodeSpec(
    node_type="EXTERNAL_ACTION_NODE",
    subtype="EXTERNAL_API_CALL",
    description="Makes a generic HTTP API call",
=======
)

# GitHub - GitHub operations
GITHUB_SPEC = NodeSpec(
    node_type="EXTERNAL_ACTION_NODE",
    subtype="GITHUB",
    description="Execute GitHub operations via GitHub API",
    parameters=[
        ParameterDef(
            name="action",
            type=ParameterType.STRING,
            required=True,
            description="GitHub action type",
        ),
        ParameterDef(
            name="repository",
            type=ParameterType.STRING,
            required=True,
            description="Repository name (owner/repo format)",
        ),
        ParameterDef(
            name="auth_token",
            type=ParameterType.STRING,
            required=True,
            description="GitHub access token (sensitive)",
        ),
        ParameterDef(
            name="branch",
            type=ParameterType.STRING,
            required=False,
            description="Branch name",
        ),
        ParameterDef(
            name="title",
            type=ParameterType.STRING,
            required=False,
            description="Title (issues or PR)",
        ),
        ParameterDef(
            name="body",
            type=ParameterType.STRING,
            required=False,
            description="Content (issues or PR)",
        ),
    ],
    input_ports=[
        InputPortSpec(
            name="main",
            type=ConnectionType.MAIN,
            required=False,
            description="GitHub operation parameters",
            data_format=DataFormat(
                mime_type="application/json",
                schema='{"action_params": "object", "metadata": "object"}',
                examples=[
                    '{"action_params": {"labels": ["bug", "urgent"]}, "metadata": {"assignees": ["user1"]}}'
                ],
            ),
        )
    ],
    output_ports=[
        OutputPortSpec(
            name="main",
            type=ConnectionType.MAIN,
            description="GitHub operation result",
            data_format=DataFormat(
                mime_type="application/json",
                schema='{"result": "object", "status": "string", "url": "string"}',
                examples=[
                    '{"result": {"id": 123, "number": 456}, "status": "created", "url": "https://github.com/owner/repo/issues/456"}'
                ],
            ),
        ),
        OutputPortSpec(
            name="error",
            type=ConnectionType.ERROR,
            description="Error output when GitHub operation fails",
        ),
    ],
)

# Email - email operations
EMAIL_SPEC = NodeSpec(
    node_type="EXTERNAL_ACTION_NODE",
    subtype="EMAIL",
    description="Send emails through various providers",
    parameters=[
        ParameterDef(
            name="to",
            type=ParameterType.JSON,
            required=True,
            description="Recipient list",
        ),
        ParameterDef(
            name="subject",
            type=ParameterType.STRING,
            required=True,
            description="Email subject",
        ),
        ParameterDef(
            name="body",
            type=ParameterType.STRING,
            required=True,
            description="Email body",
        ),
        ParameterDef(
            name="cc",
            type=ParameterType.JSON,
            required=False,
            default_value=[],
            description="CC list",
        ),
        ParameterDef(
            name="bcc",
            type=ParameterType.JSON,
            required=False,
            default_value=[],
            description="BCC list",
        ),
        ParameterDef(
            name="attachments",
            type=ParameterType.JSON,
            required=False,
            default_value=[],
            description="Attachment list",
        ),
        ParameterDef(
            name="html_body",
            type=ParameterType.BOOLEAN,
            required=False,
            default_value=False,
            description="Whether body is HTML format",
        ),
    ],
    input_ports=[
        InputPortSpec(
            name="main",
            type=ConnectionType.MAIN,
            required=False,
            description="Email data and template variables",
            data_format=DataFormat(
                mime_type="application/json",
                schema='{"template_vars": "object", "attachments": "array"}',
                examples=[
                    '{"template_vars": {"name": "John", "order_id": "12345"}, "attachments": []}'
                ],
            ),
        )
    ],
    output_ports=[
        OutputPortSpec(
            name="main",
            type=ConnectionType.MAIN,
            description="Email send result",
            data_format=DataFormat(
                mime_type="application/json",
                schema='{"message_id": "string", "status": "string", "timestamp": "string"}',
                examples=[
                    '{"message_id": "msg_123", "status": "sent", "timestamp": "2025-01-28T10:30:00Z"}'
                ],
            ),
        ),
        OutputPortSpec(
            name="error",
            type=ConnectionType.ERROR,
            description="Error output when email send fails",
        ),
    ],
)

# Slack - Slack operations
SLACK_SPEC = NodeSpec(
    node_type="EXTERNAL_ACTION_NODE",
    subtype="SLACK",
    description="Send messages and interact with Slack",
    parameters=[
        ParameterDef(
            name="channel",
            type=ParameterType.STRING,
            required=True,
            description="Channel ID or name",
        ),
        ParameterDef(
            name="message",
            type=ParameterType.STRING,
            required=True,
            description="Message content",
        ),
        ParameterDef(
            name="bot_token",
            type=ParameterType.STRING,
            required=True,
            description="Slack Bot token (sensitive)",
        ),
        ParameterDef(
            name="attachments",
            type=ParameterType.JSON,
            required=False,
            default_value=[],
            description="Message attachments",
        ),
        ParameterDef(
            name="thread_ts",
            type=ParameterType.STRING,
            required=False,
            description="Thread timestamp",
        ),
    ],
    input_ports=[
        InputPortSpec(
            name="main",
            type=ConnectionType.MAIN,
            required=False,
            description="Dynamic message content and formatting",
            data_format=DataFormat(
                mime_type="application/json",
                schema='{"blocks": "array", "mentions": "array", "metadata": "object"}',
                examples=[
                    '{"blocks": [{"type": "section", "text": {"type": "mrkdwn", "text": "Hello!"}}], "mentions": ["@user123"], "metadata": {}}'
                ],
            ),
        )
    ],
    output_ports=[
        OutputPortSpec(
            name="main",
            type=ConnectionType.MAIN,
            description="Slack message result",
            data_format=DataFormat(
                mime_type="application/json",
                schema='{"ts": "string", "channel": "string", "message": "object"}',
                examples=[
                    '{"ts": "1234567890.123456", "channel": "C123456", "message": {"text": "Hello!"}}'
                ],
            ),
        ),
        OutputPortSpec(
            name="error",
            type=ConnectionType.ERROR,
            description="Error output when Slack operation fails",
        ),
    ],
)

# API Call - generic API calls
API_CALL_SPEC = NodeSpec(
    node_type="EXTERNAL_ACTION_NODE",
    subtype="API_CALL",
    description="Make generic HTTP API calls",
>>>>>>> 81c59716
    parameters=[
        ParameterDef(
            name="method",
            type=ParameterType.ENUM,
<<<<<<< HEAD
            description="HTTP request method",
            required=True,
            enum_values=["GET", "POST", "PUT", "DELETE", "PATCH", "HEAD", "OPTIONS"],
=======
            required=True,
>>>>>>> 81c59716
            default_value="GET",
            enum_values=["GET", "POST", "PUT", "DELETE", "PATCH", "HEAD", "OPTIONS"],
            description="HTTP method",
        ),
        ParameterDef(
            name="url",
            type=ParameterType.URL,
<<<<<<< HEAD
            description="Target API endpoint URL",
=======
>>>>>>> 81c59716
            required=True,
            description="API endpoint URL",
        ),
        ParameterDef(
            name="headers",
            type=ParameterType.JSON,
<<<<<<< HEAD
            description="HTTP request headers",
            required=False,
            default_value="{}",
=======
            required=False,
            default_value={},
            description="HTTP headers",
>>>>>>> 81c59716
        ),
        ParameterDef(
            name="query_params",
            type=ParameterType.JSON,
<<<<<<< HEAD
            description="URL query parameters",
            required=False,
            default_value="{}",
=======
            required=False,
            default_value={},
            description="Query parameters",
>>>>>>> 81c59716
        ),
        ParameterDef(
            name="body",
            type=ParameterType.JSON,
<<<<<<< HEAD
            description="HTTP request body data",
=======
>>>>>>> 81c59716
            required=False,
            description="Request body data",
        ),
        ParameterDef(
            name="timeout",
            type=ParameterType.INTEGER,
<<<<<<< HEAD
            description="Request timeout in seconds",
            required=False,
            default_value="30",
=======
            required=False,
            default_value=30,
            description="Timeout in seconds",
>>>>>>> 81c59716
        ),
        ParameterDef(
            name="authentication",
            type=ParameterType.ENUM,
<<<<<<< HEAD
            description="API authentication method",
            required=False,
            enum_values=["none", "bearer", "basic", "api_key"],
=======
            required=False,
>>>>>>> 81c59716
            default_value="none",
            enum_values=["none", "bearer", "basic", "api_key"],
            description="Authentication method",
        ),
    ],
    input_ports=[
        InputPortSpec(
<<<<<<< HEAD
            name="trigger",
            type="execution",
            description="Trigger the API call",
            required=True,
        ),
        InputPortSpec(
            name="request_data",
            type="data",
            description="Dynamic request parameters",
            required=False,
        ),
    ],
    output_ports=[
        OutputPortSpec(
            name="success",
            type="execution",
            description="API call completed successfully",
        ),
        OutputPortSpec(
            name="error",
            type="execution",
            description="API call failed",
        ),
        OutputPortSpec(
            name="response",
            type="data",
            description="HTTP response data and metadata",
        ),
    ],
)

# EXTERNAL_WEBHOOK Node Specification - Webhook Calls
external_webhook_spec = NodeSpec(
    node_type="EXTERNAL_ACTION_NODE",
    subtype="EXTERNAL_WEBHOOK",
    description="Sends a webhook to an external service",
    parameters=[
        ParameterDef(
            name="url",
            type=ParameterType.URL,
            description="Target webhook endpoint URL",
            required=True,
        ),
        ParameterDef(
            name="payload",
            type=ParameterType.JSON,
            description="Webhook payload data",
            required=True,
        ),
        ParameterDef(
            name="method",
            type=ParameterType.ENUM,
            description="HTTP method for webhook",
            required=False,
            enum_values=["POST", "PUT", "PATCH"],
            default_value="POST",
        ),
        ParameterDef(
            name="headers",
            type=ParameterType.JSON,
            description="HTTP headers for webhook",
            required=False,
            default_value='{"Content-Type": "application/json"}',
        ),
        ParameterDef(
            name="retry_attempts",
            type=ParameterType.INTEGER,
            description="Number of retry attempts on failure",
            required=False,
            default_value="3",
        ),
        ParameterDef(
            name="retry_delay",
            type=ParameterType.INTEGER,
            description="Delay between retries in seconds",
            required=False,
            default_value="5",
        ),
    ],
    input_ports=[
        InputPortSpec(
            name="trigger",
            type="execution",
            description="Trigger the webhook",
            required=True,
        ),
        InputPortSpec(
            name="webhook_data",
            type="data",
            description="Dynamic webhook payload data",
            required=False,
        ),
    ],
    output_ports=[
        OutputPortSpec(
            name="success",
            type="execution",
            description="Webhook sent successfully",
        ),
        OutputPortSpec(
            name="error",
            type="execution",
            description="Webhook failed",
        ),
        OutputPortSpec(
            name="webhook_result",
            type="data",
            description="Webhook response and status",
        ),
    ],
)

# Export all external action node specifications
EXTERNAL_ACTION_NODE_SPECS = {
    "EXTERNAL_API_CALL": external_api_call_spec,
    "EXTERNAL_WEBHOOK": external_webhook_spec,
}
=======
            name="main",
            type=ConnectionType.MAIN,
            required=False,
            description="Dynamic API request data",
            data_format=DataFormat(
                mime_type="application/json",
                schema='{"dynamic_params": "object", "dynamic_headers": "object"}',
                examples=[
                    '{"dynamic_params": {"user_id": "123"}, "dynamic_headers": {"X-Custom": "value"}}'
                ],
            ),
        )
    ],
    output_ports=[
        OutputPortSpec(
            name="main",
            type=ConnectionType.MAIN,
            description="API response",
            data_format=DataFormat(
                mime_type="application/json",
                schema='{"status_code": "number", "headers": "object", "body": "object", "response_time": "number"}',
                examples=[
                    '{"status_code": 200, "headers": {"content-type": "application/json"}, "body": {"result": "success"}, "response_time": 0.25}'
                ],
            ),
        ),
        OutputPortSpec(
            name="error",
            type=ConnectionType.ERROR,
            description="Error output when API call fails",
        ),
    ],
)
>>>>>>> 81c59716
<|MERGE_RESOLUTION|>--- conflicted
+++ resolved
@@ -5,27 +5,14 @@
 GitHub, Email, Slack, and API call integrations.
 """
 
-<<<<<<< HEAD
-from shared.node_specs.base import (
-=======
 from ..base import (
     ConnectionType,
     DataFormat,
->>>>>>> 81c59716
     InputPortSpec,
     NodeSpec,
     OutputPortSpec,
     ParameterDef,
     ParameterType,
-<<<<<<< HEAD
-)
-
-# EXTERNAL_API_CALL Node Specification - Generic API Call
-external_api_call_spec = NodeSpec(
-    node_type="EXTERNAL_ACTION_NODE",
-    subtype="EXTERNAL_API_CALL",
-    description="Makes a generic HTTP API call",
-=======
 )
 
 # GitHub - GitHub operations
@@ -275,18 +262,11 @@
     node_type="EXTERNAL_ACTION_NODE",
     subtype="API_CALL",
     description="Make generic HTTP API calls",
->>>>>>> 81c59716
     parameters=[
         ParameterDef(
             name="method",
             type=ParameterType.ENUM,
-<<<<<<< HEAD
-            description="HTTP request method",
-            required=True,
-            enum_values=["GET", "POST", "PUT", "DELETE", "PATCH", "HEAD", "OPTIONS"],
-=======
-            required=True,
->>>>>>> 81c59716
+            required=True,
             default_value="GET",
             enum_values=["GET", "POST", "PUT", "DELETE", "PATCH", "HEAD", "OPTIONS"],
             description="HTTP method",
@@ -294,72 +274,40 @@
         ParameterDef(
             name="url",
             type=ParameterType.URL,
-<<<<<<< HEAD
-            description="Target API endpoint URL",
-=======
->>>>>>> 81c59716
             required=True,
             description="API endpoint URL",
         ),
         ParameterDef(
             name="headers",
             type=ParameterType.JSON,
-<<<<<<< HEAD
-            description="HTTP request headers",
-            required=False,
-            default_value="{}",
-=======
             required=False,
             default_value={},
             description="HTTP headers",
->>>>>>> 81c59716
         ),
         ParameterDef(
             name="query_params",
             type=ParameterType.JSON,
-<<<<<<< HEAD
-            description="URL query parameters",
-            required=False,
-            default_value="{}",
-=======
             required=False,
             default_value={},
             description="Query parameters",
->>>>>>> 81c59716
         ),
         ParameterDef(
             name="body",
             type=ParameterType.JSON,
-<<<<<<< HEAD
-            description="HTTP request body data",
-=======
->>>>>>> 81c59716
             required=False,
             description="Request body data",
         ),
         ParameterDef(
             name="timeout",
             type=ParameterType.INTEGER,
-<<<<<<< HEAD
-            description="Request timeout in seconds",
-            required=False,
-            default_value="30",
-=======
             required=False,
             default_value=30,
             description="Timeout in seconds",
->>>>>>> 81c59716
         ),
         ParameterDef(
             name="authentication",
             type=ParameterType.ENUM,
-<<<<<<< HEAD
-            description="API authentication method",
-            required=False,
-            enum_values=["none", "bearer", "basic", "api_key"],
-=======
-            required=False,
->>>>>>> 81c59716
+            required=False,
             default_value="none",
             enum_values=["none", "bearer", "basic", "api_key"],
             description="Authentication method",
@@ -367,125 +315,6 @@
     ],
     input_ports=[
         InputPortSpec(
-<<<<<<< HEAD
-            name="trigger",
-            type="execution",
-            description="Trigger the API call",
-            required=True,
-        ),
-        InputPortSpec(
-            name="request_data",
-            type="data",
-            description="Dynamic request parameters",
-            required=False,
-        ),
-    ],
-    output_ports=[
-        OutputPortSpec(
-            name="success",
-            type="execution",
-            description="API call completed successfully",
-        ),
-        OutputPortSpec(
-            name="error",
-            type="execution",
-            description="API call failed",
-        ),
-        OutputPortSpec(
-            name="response",
-            type="data",
-            description="HTTP response data and metadata",
-        ),
-    ],
-)
-
-# EXTERNAL_WEBHOOK Node Specification - Webhook Calls
-external_webhook_spec = NodeSpec(
-    node_type="EXTERNAL_ACTION_NODE",
-    subtype="EXTERNAL_WEBHOOK",
-    description="Sends a webhook to an external service",
-    parameters=[
-        ParameterDef(
-            name="url",
-            type=ParameterType.URL,
-            description="Target webhook endpoint URL",
-            required=True,
-        ),
-        ParameterDef(
-            name="payload",
-            type=ParameterType.JSON,
-            description="Webhook payload data",
-            required=True,
-        ),
-        ParameterDef(
-            name="method",
-            type=ParameterType.ENUM,
-            description="HTTP method for webhook",
-            required=False,
-            enum_values=["POST", "PUT", "PATCH"],
-            default_value="POST",
-        ),
-        ParameterDef(
-            name="headers",
-            type=ParameterType.JSON,
-            description="HTTP headers for webhook",
-            required=False,
-            default_value='{"Content-Type": "application/json"}',
-        ),
-        ParameterDef(
-            name="retry_attempts",
-            type=ParameterType.INTEGER,
-            description="Number of retry attempts on failure",
-            required=False,
-            default_value="3",
-        ),
-        ParameterDef(
-            name="retry_delay",
-            type=ParameterType.INTEGER,
-            description="Delay between retries in seconds",
-            required=False,
-            default_value="5",
-        ),
-    ],
-    input_ports=[
-        InputPortSpec(
-            name="trigger",
-            type="execution",
-            description="Trigger the webhook",
-            required=True,
-        ),
-        InputPortSpec(
-            name="webhook_data",
-            type="data",
-            description="Dynamic webhook payload data",
-            required=False,
-        ),
-    ],
-    output_ports=[
-        OutputPortSpec(
-            name="success",
-            type="execution",
-            description="Webhook sent successfully",
-        ),
-        OutputPortSpec(
-            name="error",
-            type="execution",
-            description="Webhook failed",
-        ),
-        OutputPortSpec(
-            name="webhook_result",
-            type="data",
-            description="Webhook response and status",
-        ),
-    ],
-)
-
-# Export all external action node specifications
-EXTERNAL_ACTION_NODE_SPECS = {
-    "EXTERNAL_API_CALL": external_api_call_spec,
-    "EXTERNAL_WEBHOOK": external_webhook_spec,
-}
-=======
             name="main",
             type=ConnectionType.MAIN,
             required=False,
@@ -518,5 +347,4 @@
             description="Error output when API call fails",
         ),
     ],
-)
->>>>>>> 81c59716
+)