--- conflicted
+++ resolved
@@ -118,13 +118,8 @@
 
     name: str = Field(..., min_length=1, max_length=255)
     description: Optional[str] = Field(None, max_length=1000)
-<<<<<<< HEAD
-    nodes: List[NodeData] = Field(..., min_length=1)
-    connections: ConnectionsMapData
-=======
     nodes: List[NodeData] = Field(..., min_items=1)
     connections: Dict[str, NodeConnectionsData] = Field(default_factory=dict)
->>>>>>> 81c59716
     settings: Optional[WorkflowSettingsData] = None
     static_data: Dict[str, str] = Field(default_factory=dict)
     tags: List[str] = Field(default_factory=list)
